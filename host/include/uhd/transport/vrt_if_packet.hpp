//
// Copyright 2010-2014 Ettus Research LLC
//
// This program is free software: you can redistribute it and/or modify
// it under the terms of the GNU General Public License as published by
// the Free Software Foundation, either version 3 of the License, or
// (at your option) any later version.
//
// This program is distributed in the hope that it will be useful,
// but WITHOUT ANY WARRANTY; without even the implied warranty of
// MERCHANTABILITY or FITNESS FOR A PARTICULAR PURPOSE.  See the
// GNU General Public License for more details.
//
// You should have received a copy of the GNU General Public License
// along with this program.  If not, see <http://www.gnu.org/licenses/>.
//

#ifndef INCLUDED_UHD_TRANSPORT_VRT_IF_PACKET_HPP
#define INCLUDED_UHD_TRANSPORT_VRT_IF_PACKET_HPP

#include <uhd/config.hpp>
#include <boost/cstdint.hpp>
#include <cstddef> //size_t

namespace uhd{ namespace transport{

namespace vrt{

    //! The maximum number of 32-bit words in the vrlp link layer
    static const size_t num_vrl_words32 = 3;

    //! The maximum number of 32-bit words in a vrt if packet header
    static const size_t max_if_hdr_words32 = 7; //hdr+sid+cid+tsi+tsf

    /*!
     * Definition for fields that can be packed into a vrt if header.
     * The size fields are used for input and output depending upon
     * the operation used (ie the pack or unpack function call).
     */
    struct UHD_API if_packet_info_t
    {
        if_packet_info_t(void);

        //link layer type - always set for pack and unpack
        enum link_type_t
        {
            LINK_TYPE_NONE = 0x0,
            LINK_TYPE_CHDR = 0x1,
            LINK_TYPE_VRLP = 0x2
        } link_type;

        //packet type
        enum packet_type_t
        {
            // VRT language:
            PACKET_TYPE_DATA      = 0x0,
            PACKET_TYPE_IF_EXT    = 0x1,
<<<<<<< HEAD
            PACKET_TYPE_CONTEXT   = 0x2, //extension context: has_sid = true

            // CVITA language:
            //PACKET_TYPE_DATA      = 0x0, // Data
            PACKET_TYPE_FC        = 0x1, // Flow control
            PACKET_TYPE_ACK       = 0x1, // Flow control (ack)
            PACKET_TYPE_CMD       = 0x2, // Command
            PACKET_TYPE_RESP      = 0x3, // Command response
            PACKET_TYPE_ERROR     = 0x3, // Command response: Error (the EOB bit is raised in this case)
=======
            PACKET_TYPE_CONTEXT   = 0x2  //extension context: has_sid = true
>>>>>>> cc7d37f1
        } packet_type;

        //size fields
        size_t num_payload_words32; //required in pack, derived in unpack
        size_t num_payload_bytes;   //required in pack, derived in unpack
        size_t num_header_words32;  //derived in pack, derived in unpack
        size_t num_packet_words32;  //derived in pack, required in unpack

        //header fields
        size_t packet_count;
        //! Asserted for start- or end-of-burst
        bool sob, eob;
        //! This is asserted for command responses that are errors (CHDR only)
        bool error;

        //optional fields
        //! Stream ID (SID). See uhd::sid_t
        bool has_sid; boost::uint32_t sid;
        //! Class ID.
        bool has_cid; boost::uint64_t cid;
        //! Integer timestamp
        bool has_tsi; boost::uint32_t tsi;
        //! Fractional timestamp
        bool has_tsf; boost::uint64_t tsf;
        //! Trailer
        bool has_tlr; boost::uint32_t tlr;
    };

    /*!
     * Pack a vrt header from metadata (big endian format).
     *
     * \section vrt_pack_contract Packing contract
     *
     * \subsection Requirements:
     * - packet_buff points to a valid address space with enough space to write
     *   the entire buffer, regardless of its length. At the very least, it must
     *   be able to hold an entire header.
     * - `if_packet_info` has the following members set to correct values:
     *   - `has_*` members all set accordingly
     *   - For every true `has_*` member, the corresponding variable holds a valid
     *     value (e.g. if `has_sid` is true, `sid` contains a valid SID)
     *   - `num_payload_bytes` and `num_payload_words32` are both set to the correct values
     *
     * \subsection Result:
     * - `packet_buff` now points to a valid header that can be sent over the transport
     *   without further modification
     * - The following members on `if_packet_info` are set:
     *   - `num_header_words32`
     *   - `num_packet_words32`
     *
     * \param packet_buff memory to write the packed vrt header
     * \param if_packet_info the if packet info (read/write)
     */
    UHD_API void if_hdr_pack_be(
        boost::uint32_t *packet_buff,
        if_packet_info_t &if_packet_info
    );

    /*!
     * Unpack a vrt header to metadata (big endian format).
     *
     * \section vrt_unpack_contract Unpacking contract
     *
     * \subsection Requirements
     * - `packet_buff` points to a readable address space with a
     *   CHDR packet, starting at the header. `packet_buff[0]` *must* always
     *   point to a valid first word of the header. This implies that num_packet_words32
     *   must be at least 1.
     * - `if_packet_info` has the following members set to correct values:
     *   - `num_packet_words32`. This means all values `packet_buff[0]`
     *     through `packet_buff[if_packet_info.num_packet_words32-1]` are
     *     readable words from this packet.
     *   - `link_type`
     *
     * \subsection Result
     * - `if_packet_info` now has the following values set to correct values:
     *   - `packet_type`
     *   - `num_payload_bytes`
     *   - `num_payload_words32`
     *   - `num_header_words32`
     *   - `has_*`
     *   - `sob`, `eob`, `error`, `cid`, `sid` (if applicable)
     *   - `tsf`, `tsi` (if applicable)
     *
     * \subsection Exceptions
     * - If the header is invalid, but the requirements are still met,
     *   will throw a uhd::value_error.
     *
     * \param packet_buff memory to read the packed vrt header
     * \param if_packet_info the if packet info (read/write)
     */
    UHD_API void if_hdr_unpack_be(
        const boost::uint32_t *packet_buff,
        if_packet_info_t &if_packet_info
    );

    /*!
     * Pack a vrt header from metadata (little endian format).
     *
     * See \ref vrt_pack_contract.
     *
     * \param packet_buff memory to write the packed vrt header
     * \param if_packet_info the if packet info (read/write)
     */
    UHD_API void if_hdr_pack_le(
        boost::uint32_t *packet_buff,
        if_packet_info_t &if_packet_info
    );

    /*!
     * Unpack a vrt header to metadata (little endian format).
     *
     * See \ref vrt_unpack_contract.
     *
     * \param packet_buff memory to read the packed vrt header
     * \param if_packet_info the if packet info (read/write)
     */
    UHD_API void if_hdr_unpack_le(
        const boost::uint32_t *packet_buff,
        if_packet_info_t &if_packet_info
    );

    UHD_INLINE if_packet_info_t::if_packet_info_t(void):
        link_type(LINK_TYPE_NONE),
        packet_type(PACKET_TYPE_DATA),
        num_payload_words32(0),
        num_payload_bytes(0),
        num_header_words32(0),
        num_packet_words32(0),
        packet_count(0),
        sob(false), eob(false),
        error(false),
        has_sid(false), sid(0),
        has_cid(false), cid(0),
        has_tsi(false), tsi(0),
        has_tsf(false), tsf(0),
        has_tlr(false), tlr(0)
    {}

} //namespace vrt

}} //namespace

#endif /* INCLUDED_UHD_TRANSPORT_VRT_IF_PACKET_HPP */<|MERGE_RESOLUTION|>--- conflicted
+++ resolved
@@ -55,7 +55,6 @@
             // VRT language:
             PACKET_TYPE_DATA      = 0x0,
             PACKET_TYPE_IF_EXT    = 0x1,
-<<<<<<< HEAD
             PACKET_TYPE_CONTEXT   = 0x2, //extension context: has_sid = true
 
             // CVITA language:
@@ -64,10 +63,7 @@
             PACKET_TYPE_ACK       = 0x1, // Flow control (ack)
             PACKET_TYPE_CMD       = 0x2, // Command
             PACKET_TYPE_RESP      = 0x3, // Command response
-            PACKET_TYPE_ERROR     = 0x3, // Command response: Error (the EOB bit is raised in this case)
-=======
-            PACKET_TYPE_CONTEXT   = 0x2  //extension context: has_sid = true
->>>>>>> cc7d37f1
+            PACKET_TYPE_ERROR     = 0x3  // Command response: Error (the EOB bit is raised in this case)
         } packet_type;
 
         //size fields
