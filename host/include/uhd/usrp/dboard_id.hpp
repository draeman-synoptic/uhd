//
// Copyright 2010 Ettus Research LLC
//
// This program is free software: you can redistribute it and/or modify
// it under the terms of the GNU General Public License as published by
// the Free Software Foundation, either version 3 of the License, or
// (at your option) any later version.
//
// This program is distributed in the hope that it will be useful,
// but WITHOUT ANY WARRANTY; without even the implied warranty of
// MERCHANTABILITY or FITNESS FOR A PARTICULAR PURPOSE.  See the
// GNU General Public License for more details.
//
// You should have received a copy of the GNU General Public License
// along with this program.  If not, see <http://www.gnu.org/licenses/>.
//

#ifndef INCLUDED_UHD_USRP_DBOARD_ID_HPP
#define INCLUDED_UHD_USRP_DBOARD_ID_HPP

#include <uhd/config.hpp>
#include <boost/cstdint.hpp>
#include <string>

namespace uhd{ namespace usrp{

typedef boost::uint16_t dboard_id_t;

static const dboard_id_t ID_NONE = 0xffff; //TODO: REMOVE ME

namespace dboard_id{
<<<<<<< HEAD
    static const dboard_id_t NONE = 0xffff;
    std::string to_string(const dboard_id_t &id);
=======
    UHD_API std::string to_string(const dboard_id_t &id);
>>>>>>> d66efda6
}

}} //namespace

#endif /* INCLUDED_UHD_USRP_DBOARD_ID_HPP */<|MERGE_RESOLUTION|>--- conflicted
+++ resolved
@@ -29,12 +29,8 @@
 static const dboard_id_t ID_NONE = 0xffff; //TODO: REMOVE ME
 
 namespace dboard_id{
-<<<<<<< HEAD
     static const dboard_id_t NONE = 0xffff;
-    std::string to_string(const dboard_id_t &id);
-=======
     UHD_API std::string to_string(const dboard_id_t &id);
->>>>>>> d66efda6
 }
 
 }} //namespace
