--- conflicted
+++ resolved
@@ -44,24 +44,6 @@
 public:
     simple_usrp_impl(const device_addr_t &addr){
         _dev = device::make(addr);
-<<<<<<< HEAD
-        _mboard = (*_dev)[DEVICE_PROP_MBOARD];
-        _rx_dsp = _mboard[MBOARD_PROP_RX_DSP];
-        _tx_dsp = _mboard[MBOARD_PROP_TX_DSP];
-
-        //extract rx subdevice
-        _rx_dboard = _mboard[MBOARD_PROP_RX_DBOARD];
-        std::string rx_subdev_in_use = _rx_dboard[DBOARD_PROP_USED_SUBDEVS].as<prop_names_t>().at(0);
-        _rx_subdev = _rx_dboard[named_prop_t(DBOARD_PROP_SUBDEV, rx_subdev_in_use)];
-        _rx_gain_group = _rx_dboard[named_prop_t(DBOARD_PROP_GAIN_GROUP, rx_subdev_in_use)].as<gain_group::sptr>();
-
-        //extract tx subdevice
-        _tx_dboard = _mboard[MBOARD_PROP_TX_DBOARD];
-        std::string tx_subdev_in_use = _tx_dboard[DBOARD_PROP_USED_SUBDEVS].as<prop_names_t>().at(0);
-        _tx_subdev = _tx_dboard[named_prop_t(DBOARD_PROP_SUBDEV, tx_subdev_in_use)];
-        _tx_gain_group = _tx_dboard[named_prop_t(DBOARD_PROP_GAIN_GROUP, tx_subdev_in_use)].as<gain_group::sptr>();
-=======
->>>>>>> 9e419c7b
     }
 
     ~simple_usrp_impl(void){
@@ -155,17 +137,6 @@
     }
 
     void set_rx_gain(float gain){
-<<<<<<< HEAD
-        _rx_gain_group->set_value(gain);
-    }
-
-    float get_rx_gain(void){
-        return _rx_gain_group->get_value();
-    }
-
-    gain_range_t get_rx_gain_range(void){
-        return _rx_gain_group->get_range();
-=======
         return _rx_gain_group()->set_value(gain);
     }
 
@@ -175,7 +146,6 @@
 
     gain_range_t get_rx_gain_range(void){
         return _rx_gain_group()->get_range();
->>>>>>> 9e419c7b
     }
 
     void set_rx_antenna(const std::string &ant){
@@ -235,17 +205,6 @@
     }
 
     void set_tx_gain(float gain){
-<<<<<<< HEAD
-        _tx_gain_group->set_value(gain);
-    }
-
-    float get_tx_gain(void){
-        return _tx_gain_group->get_value();
-    }
-
-    gain_range_t get_tx_gain_range(void){
-        return _tx_gain_group->get_range();
-=======
         return _tx_gain_group()->set_value(gain);
     }
 
@@ -255,7 +214,6 @@
 
     gain_range_t get_tx_gain_range(void){
         return _tx_gain_group()->get_range();
->>>>>>> 9e419c7b
     }
 
     void set_tx_antenna(const std::string &ant){
@@ -279,26 +237,15 @@
      ******************************************************************/
 
     wax::obj get_rx_dboard_iface(void) {
-        return _rx_dboard;
+        return _rx_dboard();
     }
 
     wax::obj get_tx_dboard_iface(void) {
-        return _tx_dboard;
+        return _tx_dboard();
     }
 
 private:
     device::sptr _dev;
-<<<<<<< HEAD
-    wax::obj _mboard;
-    wax::obj _rx_dsp;
-    wax::obj _tx_dsp;
-    wax::obj _rx_dboard;
-    wax::obj _tx_dboard;
-    wax::obj _rx_subdev;
-    wax::obj _tx_subdev;
-    gain_group::sptr _rx_gain_group;
-    gain_group::sptr _tx_gain_group;
-=======
     wax::obj _mboard(void){
         return (*_dev)[DEVICE_PROP_MBOARD];
     }
@@ -332,7 +279,6 @@
         std::string sd_name = _mboard()[MBOARD_PROP_TX_SUBDEV_SPEC].as<subdev_spec_t>().front().sd_name;
         return _tx_dboard()[named_prop_t(DBOARD_PROP_GAIN_GROUP, sd_name)].as<gain_group::sptr>();
     }
->>>>>>> 9e419c7b
 };
 
 /***********************************************************************
