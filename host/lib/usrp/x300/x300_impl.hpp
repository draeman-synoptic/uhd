//
// Copyright 2013-2014 Ettus Research LLC
//
// This program is free software: you can redistribute it and/or modify
// it under the terms of the GNU General Public License as published by
// the Free Software Foundation, either version 3 of the License, or
// (at your option) any later version.
//
// This program is distributed in the hope that it will be useful,
// but WITHOUT ANY WARRANTY; without even the implied warranty of
// MERCHANTABILITY or FITNESS FOR A PARTICULAR PURPOSE.  See the
// GNU General Public License for more details.
//
// You should have received a copy of the GNU General Public License
// along with this program.  If not, see <http://www.gnu.org/licenses/>.
//

#ifndef INCLUDED_X300_IMPL_HPP
#define INCLUDED_X300_IMPL_HPP

#include <uhd/property_tree.hpp>
#include "../device3/device3_impl.hpp"
#include <uhd/usrp/mboard_eeprom.hpp>
#include <uhd/usrp/dboard_manager.hpp>
#include <uhd/usrp/dboard_eeprom.hpp>
#include <uhd/usrp/subdev_spec.hpp>
#include <uhd/types/sensors.hpp>
#include "x300_clock_ctrl.hpp"
#include "x300_fw_common.h"
#include <uhd/transport/udp_simple.hpp> //mtu
#include "spi_core_3000.hpp"
#include "x300_adc_ctrl.hpp"
#include "x300_dac_ctrl.hpp"
#include "rx_vita_core_3000.hpp"
#include "tx_vita_core_3000.hpp"
#include "time_core_3000.hpp"
#include "rx_dsp_core_3000.hpp"
#include "tx_dsp_core_3000.hpp"
#include "i2c_core_100_wb32.hpp"
#include "radio_ctrl_core_3000.hpp"
#include "rx_frontend_core_200.hpp"
#include "tx_frontend_core_200.hpp"
#include "gpio_core_200.hpp"
#include <boost/weak_ptr.hpp>
#include <uhd/usrp/gps_ctrl.hpp>
#include <uhd/usrp/mboard_eeprom.hpp>
#include <uhd/transport/nirio/niusrprio_session.h>
#include <uhd/transport/vrt_if_packet.hpp>
#include "recv_packet_demuxer_3000.hpp"
///////////// RFNOC /////////////////////
#include <uhd/usrp/rfnoc/block_ctrl.hpp>
///////////// RFNOC /////////////////////


static const std::string X300_FW_FILE_NAME  = "usrp_x300_fw.bin";

static const double X300_DEFAULT_TICK_RATE      = 200e6;        //Hz
static const double X300_BUS_CLOCK_RATE         = 166.666667e6; //Hz

static const size_t X300_TX_HW_BUFF_SIZE        = 520*1024;      //512K SRAM buffer + 8K 2Clk FIFO
static const size_t X300_TX_FC_RESPONSE_FREQ    = 8;            //per flow-control window

static const size_t X300_RX_SW_BUFF_SIZE_ETH        = 0x2000000;//32MiB    For an ~8k frame size any size >32MiB is just wasted buffer space
static const size_t X300_RX_SW_BUFF_SIZE_ETH_MACOS  = 0x100000; //1Mib
static const size_t X300_RX_FC_REQUEST_FREQ         = 32;       //per flow-control window

//The FIFO closest to the DMA controller is 1023 elements deep for RX and 1029 elements deep for TX
//where an element is 8 bytes. For best throughput ensure that the data frame fits in these buffers.
//Also ensure that the kernel has enough frames to hold buffered TX and RX data
static const size_t X300_PCIE_RX_DATA_FRAME_SIZE    = 8184;     //bytes
static const size_t X300_PCIE_TX_DATA_FRAME_SIZE    = 8192;     //bytes
static const size_t X300_PCIE_DATA_NUM_FRAMES       = 2048;
static const size_t X300_PCIE_MSG_FRAME_SIZE        = 256;      //bytes
static const size_t X300_PCIE_MSG_NUM_FRAMES        = 32;

static const size_t X300_10GE_DATA_FRAME_MAX_SIZE   = 8000;     //bytes
static const size_t X300_1GE_DATA_FRAME_MAX_SIZE    = 1472;     //bytes
static const size_t X300_ETH_MSG_FRAME_SIZE         = uhd::transport::udp_simple::mtu;  //bytes

static const size_t X300_ETH_MSG_NUM_FRAMES         = 32;
static const size_t X300_ETH_DATA_NUM_FRAMES        = 32;
static const double X300_DEFAULT_SYSREF_RATE        = 10e6;

static const size_t X300_TX_MAX_HDR_LEN             =           // bytes
      sizeof(boost::uint32_t)                              // Header
    + sizeof(uhd::transport::vrt::if_packet_info_t().sid)  // SID
    + sizeof(uhd::transport::vrt::if_packet_info_t().tsf); // Timestamp
static const size_t X300_RX_MAX_HDR_LEN             =           // bytes
      sizeof(boost::uint32_t)                              // Header
    + sizeof(uhd::transport::vrt::if_packet_info_t().sid)  // SID
    + sizeof(uhd::transport::vrt::if_packet_info_t().tsf); // Timestamp

static const size_t X300_MAX_RATE_PCIE              = 800000000; // bytes/s
static const size_t X300_MAX_RATE_10GIGE            = 800000000; // bytes/s
static const size_t X300_MAX_RATE_1GIGE             = 100000000; // bytes/s

#define X300_RADIO_DEST_PREFIX_TX 0

#define X300_XB_DST_E0  0
#define X300_XB_DST_E1  1
#define X300_XB_DST_PCI 2
#define X300_XB_DST_R0  3 // Radio 0 -> Slot A
#define X300_XB_DST_R1  4 // Radio 1 -> Slot B
#define X300_XB_DST_CE0 5

#define X300_DEVICE_THERE 2
#define X300_DEVICE_HERE 0

//eeprom addrs for various boards
enum
{
    X300_DB0_RX_EEPROM = 0x5,
    X300_DB0_TX_EEPROM = 0x4,
    X300_DB0_GDB_EEPROM = 0x1,
    X300_DB1_RX_EEPROM = 0x7,
    X300_DB1_TX_EEPROM = 0x6,
    X300_DB1_GDB_EEPROM = 0x3,
};

struct x300_dboard_iface_config_t
{
    gpio_core_200::sptr gpio;
    spi_core_3000::sptr spi;
    size_t rx_spi_slaveno;
    size_t tx_spi_slaveno;
    i2c_core_100_wb32::sptr i2c;
    x300_clock_ctrl::sptr clock;
    x300_clock_which_t which_rx_clk;
    x300_clock_which_t which_tx_clk;
    boost::uint8_t dboard_slot;
};

uhd::usrp::dboard_iface::sptr x300_make_dboard_iface(const x300_dboard_iface_config_t &);
uhd::uart_iface::sptr x300_make_uart_iface(uhd::wb_iface::sptr iface);

uhd::wb_iface::sptr x300_make_ctrl_iface_enet(uhd::transport::udp_simple::sptr udp);
uhd::wb_iface::sptr x300_make_ctrl_iface_pcie(uhd::niusrprio::niriok_proxy::sptr drv_proxy);

class x300_impl : public uhd::usrp::device3_impl
{
public:

    x300_impl(const uhd::device_addr_t &);
    void setup_mb(const size_t which, const uhd::device_addr_t &);
    ~x300_impl(void);

    //the io interface
    uhd::rx_streamer::sptr get_rx_stream(const uhd::stream_args_t &);
    uhd::tx_streamer::sptr get_tx_stream(const uhd::stream_args_t &);

    // used by x300_find_with_addr to find X300 devices.
    static boost::mutex claimer_mutex;  //All claims and checks in this process are serialized
    static bool is_claimed(uhd::wb_iface::sptr);

    enum x300_mboard_t {
        USRP_X300_MB, USRP_X310_MB, UNKNOWN
    };
    static x300_mboard_t get_mb_type_from_pcie(const std::string& resource, const std::string& rpc_port);
    static x300_mboard_t get_mb_type_from_eeprom(const uhd::usrp::mboard_eeprom_t& mb_eeprom);

private:

    //perifs in the radio core
    struct radio_perifs_t
    {
        radio_ctrl_core_3000::sptr ctrl;
        spi_core_3000::sptr spi;
        x300_adc_ctrl::sptr adc;
        x300_dac_ctrl::sptr dac;
        time_core_3000::sptr time64;
        rx_vita_core_3000::sptr framer;
        rx_dsp_core_3000::sptr ddc;
        tx_vita_core_3000::sptr deframer;
        tx_dsp_core_3000::sptr duc;
        gpio_core_200_32wo::sptr leds;
        rx_frontend_core_200::sptr rx_fe;
        tx_frontend_core_200::sptr tx_fe;
    };

    //vector of member objects per motherboard
    struct mboard_members_t
    {
        uhd::dict<std::string, boost::weak_ptr<uhd::rx_streamer> > rx_streamers;
        uhd::dict<std::string, boost::weak_ptr<uhd::tx_streamer> > tx_streamers;

        bool initialization_done;
        uhd::task::sptr claimer_task;
        std::string addr;
        std::string xport_path;
        int router_dst_here;
        uhd::device_addr_t send_args;
        uhd::device_addr_t recv_args;
        bool if_pkt_is_big_endian;
        uhd::niusrprio::niusrprio_session::sptr  rio_fpga_interface;

        //perifs in the zpu
        uhd::wb_iface::sptr zpu_ctrl;
        spi_core_3000::sptr zpu_spi;
        i2c_core_100_wb32::sptr zpu_i2c;

        //perifs in each radio
        radio_perifs_t radio_perifs[2]; //!< This is hardcoded s.t. radio_perifs[0] points to slot A and [1] to B
        uhd::usrp::dboard_eeprom_t db_eeproms[8];
        //! Return the index of a radio component, given a slot name. This means DSPs, radio_perifs
        size_t get_radio_index(const std::string &slot_name) {
             UHD_ASSERT_THROW(slot_name == "A" or slot_name == "B");
             return slot_name == "A" ? 0 : 1;
        }

        //other perifs on mboard
        x300_clock_ctrl::sptr clock;
        uhd::gps_ctrl::sptr gps;
        gpio_core_200::sptr fp_gpio;

        //clock control register bits
        int clock_control_regs_clock_source;
        int clock_control_regs_pps_select;
        int clock_control_regs_pps_out_enb;
        int clock_control_regs_tcxo_enb;
        int clock_control_regs_gpsdo_pwr;

        //which FPGA image is loaded
        std::string loaded_fpga_image;

        size_t hw_rev;
        std::string current_refclk_src;
    };
    std::vector<mboard_members_t> _mb;

    //task for periodically reclaiming the device from others
    void claimer_loop(uhd::wb_iface::sptr);

    boost::mutex _transport_setup_mutex;

    void register_loopback_self_test(uhd::wb_iface::sptr iface);

     /*! \brief Initialize the radio component on a given slot.
      *
      * Call this function once per slot (A and B) and motherboard to initialize all the radio components.
      * This will:
      * - Reset and init DACs and ADCs
      * - Setup controls for DAC, ADC, SPI and LEDs
      * - Self test ADC
      * - Sync DACs (for MIMO)
      * - Initialize the property tree for control objects etc. (gain, rate...)
      * - Populate the radio ctrl object for RFNoC operation
      *
      * \param mb_i Motherboard index
      * \param slot_name Slot name (A or B).
      */
    void setup_radio(const size_t, const std::string &slot_name);

    uhd::sid_t allocate_sid(mboard_members_t &mb, const uhd::sid_t &address);
    both_xports_t make_transport(
        const uhd::sid_t &address,
        const xport_type_t xport_type,
        const uhd::device_addr_t& args
    );

    struct frame_size_t
    {
        size_t recv_frame_size;
        size_t send_frame_size;
    };
    frame_size_t _max_frame_sizes;

    /*!
     * Automatically determine the maximum frame size available by sending a UDP packet
     * to the device and see which packet sizes actually work. This way, we can take
     * switches etc. into account which might live between the device and the host.
     */
    frame_size_t determine_max_frame_size(const std::string &addr, const frame_size_t &user_mtu);

    ////////////////////////////////////////////////////////////////////
    //
    //Caching for transport interface re-use -- like sharing a DMA.
    //The cache is optionally used by make_transport by use-case.
    //The cache maps an ID string to a transport-ish object.
    //The ID string identifies a purpose for the transport.
    //
    //For recv, there is a demux cache, which maps a ID string
    //to a recv demux object. When a demux is used, the underlying transport
    //must never be used outside of the demux. Use demux->make_proxy(sid).
    //
    uhd::dict<std::string, uhd::usrp::recv_packet_demuxer_3000::sptr> _demux_cache;
    //
    //For send, there is a shared send xport, which maps an ID string
    //to a transport capable of sending buffers. Send transports
    //can be shared amongst multiple callers, unlike recv.
    //
    uhd::dict<std::string, uhd::transport::zero_copy_if::sptr> _send_cache;
    //
    ////////////////////////////////////////////////////////////////////

    uhd::dict<std::string, uhd::usrp::dboard_manager::sptr> _dboard_managers;
    uhd::dict<std::string, uhd::usrp::dboard_iface::sptr> _dboard_ifaces;

    void set_rx_fe_corrections(const uhd::fs_path &mb_path, const std::string &fe_name, const double lo_freq);
    void set_tx_fe_corrections(const uhd::fs_path &mb_path, const std::string &fe_name, const double lo_freq);
    bool _ignore_cal_file;


    /*! Update the IQ MUX settings for the radio peripheral according to given subdev spec.
     *
     * Also checks if the given subdev is valid for this device and updates the channel to DSP mapping.
     *
     * \param tx_rx "tx" or "rx", depending where you're setting the subdev spec
     * \param mb_i Mainboard index number.
     * \param spec Subdev spec
     */
    void update_subdev_spec(const std::string &tx_rx, const size_t mb_i, const uhd::usrp::subdev_spec_t &spec);

    void set_tick_rate(mboard_members_t &, const double);
    void update_tick_rate(mboard_members_t &, const double);
    void update_rx_samp_rate(mboard_members_t&, const size_t, const double);
    void update_tx_samp_rate(mboard_members_t&, const size_t, const double);

    void update_clock_control(mboard_members_t&);
    void initialize_clock_control(mboard_members_t &mb);
    void set_time_source_out(mboard_members_t&, const bool);
    void update_clock_source(mboard_members_t&, const std::string &);
    void update_time_source(mboard_members_t&, const std::string &);
    void reset_radios(mboard_members_t&);

    uhd::sensor_value_t get_ref_locked(uhd::wb_iface::sptr);
    bool wait_for_ref_locked(uhd::wb_iface::sptr, double timeout = 0.0);
    bool is_pps_present(uhd::wb_iface::sptr);

    void set_db_eeprom(uhd::i2c_iface::sptr i2c, const size_t, const uhd::usrp::dboard_eeprom_t &);
    void set_mb_eeprom(uhd::i2c_iface::sptr i2c, const uhd::usrp::mboard_eeprom_t &);

    void check_fw_compat(const uhd::fs_path &mb_path, uhd::wb_iface::sptr iface);
    void check_fpga_compat(const uhd::fs_path &mb_path, uhd::wb_iface::sptr iface);

    void update_atr_leds(gpio_core_200_32wo::sptr, const std::string &ant);
    boost::uint32_t get_fp_gpio(gpio_core_200::sptr, const std::string &);
    void set_fp_gpio(gpio_core_200::sptr, const std::string &, const boost::uint32_t);

<<<<<<< HEAD
    // Loopback stuff
    void test_rfnoc_loopback(size_t mb_index, int ce_index);
=======
    //**PRECONDITION**
    //This function assumes that all the VITA times in "radios" are synchronized
    //to a common reference. Currently, this function is called in get_tx_stream
    //which also has the same precondition.
    static void synchronize_dacs(const std::vector<radio_perifs_t*>& mboards);
>>>>>>> 864f84b5
};

#endif /* INCLUDED_X300_IMPL_HPP */
// vim: sw=4 expandtab:<|MERGE_RESOLUTION|>--- conflicted
+++ resolved
@@ -336,16 +336,14 @@
     boost::uint32_t get_fp_gpio(gpio_core_200::sptr, const std::string &);
     void set_fp_gpio(gpio_core_200::sptr, const std::string &, const boost::uint32_t);
 
-<<<<<<< HEAD
     // Loopback stuff
     void test_rfnoc_loopback(size_t mb_index, int ce_index);
-=======
+
     //**PRECONDITION**
     //This function assumes that all the VITA times in "radios" are synchronized
     //to a common reference. Currently, this function is called in get_tx_stream
     //which also has the same precondition.
     static void synchronize_dacs(const std::vector<radio_perifs_t*>& mboards);
->>>>>>> 864f84b5
 };
 
 #endif /* INCLUDED_X300_IMPL_HPP */
