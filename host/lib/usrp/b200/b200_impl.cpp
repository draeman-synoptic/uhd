//
// Copyright 2012-2014 Ettus Research LLC
//
// This program is free software: you can redistribute it and/or modify
// it under the terms of the GNU General Public License as published by
// the Free Software Foundation, either version 3 of the License, or
// (at your option) any later version.
//
// This program is distributed in the hope that it will be useful,
// but WITHOUT ANY WARRANTY; without even the implied warranty of
// MERCHANTABILITY or FITNESS FOR A PARTICULAR PURPOSE.  See the
// GNU General Public License for more details.
//
// You should have received a copy of the GNU General Public License
// along with this program.  If not, see <http://www.gnu.org/licenses/>.
//

#include "b200_impl.hpp"
#include "b200_regs.hpp"
#include <uhd/transport/usb_control.hpp>
#include <uhd/utils/msg.hpp>
#include <uhd/utils/cast.hpp>
#include <uhd/exception.hpp>
#include <uhd/utils/static.hpp>
#include <uhd/utils/images.hpp>
#include <uhd/utils/safe_call.hpp>
#include <uhd/usrp/dboard_eeprom.hpp>
#include <boost/format.hpp>
#include <boost/assign/list_of.hpp>
#include <boost/filesystem.hpp>
#include <boost/thread/thread.hpp>
#include <boost/lexical_cast.hpp>
#include <boost/functional/hash.hpp>
#include <cstdio>
#include <ctime>
#include <cmath>

using namespace uhd;
using namespace uhd::usrp;
using namespace uhd::transport;

static const boost::posix_time::milliseconds REENUMERATION_TIMEOUT_MS(3000);

//! mapping of frontend to radio perif index
static const size_t FE1 = 1;
static const size_t FE2 = 0;

/***********************************************************************
 * Discovery
 **********************************************************************/
static device_addrs_t b200_find(const device_addr_t &hint)
{
    device_addrs_t b200_addrs;

    //return an empty list of addresses when type is set to non-b200
    if (hint.has_key("type") and hint["type"] != "b200") return b200_addrs;

    //Return an empty list of addresses when an address or resource is specified,
    //since an address and resource is intended for a different, non-USB, device.
    if (hint.has_key("addr") || hint.has_key("resource")) return b200_addrs;

    boost::uint16_t vid, pid;

    if(hint.has_key("vid") && hint.has_key("pid") && hint.has_key("type") && hint["type"] == "b200") {
        vid = uhd::cast::hexstr_cast<boost::uint16_t>(hint.get("vid"));
        pid = uhd::cast::hexstr_cast<boost::uint16_t>(hint.get("pid"));
    } else {
        vid = B200_VENDOR_ID;
        pid = B200_PRODUCT_ID;
    }

    // Important note:
    // The get device list calls are nested inside the for loop.
    // This allows the usb guts to decontruct when not in use,
    // so that re-enumeration after fw load can occur successfully.
    // This requirement is a courtesy of libusb1.0 on windows.

    //find the usrps and load firmware
    size_t found = 0;
    BOOST_FOREACH(usb_device_handle::sptr handle, usb_device_handle::get_device_list(vid, pid)) {
        //extract the firmware path for the b200
        std::string b200_fw_image;
        try{
            b200_fw_image = find_image_path(hint.get("fw", B200_FW_FILE_NAME));
        }
        catch(...){
            UHD_MSG(warning) << boost::format(
                "Could not locate B200 firmware.\n"
                "Please install the images package. %s\n"
            ) % print_images_error();
            return b200_addrs;
        }
        UHD_LOG << "the firmware image: " << b200_fw_image << std::endl;

        usb_control::sptr control;
        try{control = usb_control::make(handle, 0);}
        catch(const uhd::exception &){continue;} //ignore claimed

        //check if fw was already loaded
        if (!(handle->firmware_loaded()))
        {
            b200_iface::make(control)->load_firmware(b200_fw_image);
        }

        found++;
    }

    const boost::system_time timeout_time = boost::get_system_time() + REENUMERATION_TIMEOUT_MS;

    //search for the device until found or timeout
    while (boost::get_system_time() < timeout_time and b200_addrs.empty() and found != 0)
    {
        BOOST_FOREACH(usb_device_handle::sptr handle, usb_device_handle::get_device_list(vid, pid))
        {
            usb_control::sptr control;
            try{control = usb_control::make(handle, 0);}
            catch(const uhd::exception &){continue;} //ignore claimed

            b200_iface::sptr iface = b200_iface::make(control);
            const mboard_eeprom_t mb_eeprom = mboard_eeprom_t(*iface, "B200");

            device_addr_t new_addr;
            new_addr["type"] = "b200";
            new_addr["name"] = mb_eeprom["name"];
            new_addr["serial"] = handle->get_serial();
            //this is a found b200 when the hint serial and name match or blank
            if (
                (not hint.has_key("name")   or hint["name"]   == new_addr["name"]) and
                (not hint.has_key("serial") or hint["serial"] == new_addr["serial"])
            ){
                b200_addrs.push_back(new_addr);
            }
        }
    }

    return b200_addrs;
}

/***********************************************************************
 * Make
 **********************************************************************/
static device::sptr b200_make(const device_addr_t &device_addr)
{
    return device::sptr(new b200_impl(device_addr));
}

UHD_STATIC_BLOCK(register_b200_device)
{
    device::register_device(&b200_find, &b200_make);
}

/***********************************************************************
 * Structors
 **********************************************************************/
b200_impl::b200_impl(const device_addr_t &device_addr)
{
    _tree = property_tree::make();
    const fs_path mb_path = "/mboards/0";

    //try to match the given device address with something on the USB bus
    boost::uint16_t vid = B200_VENDOR_ID;
    boost::uint16_t pid = B200_PRODUCT_ID;
    if (device_addr.has_key("vid"))
        vid = uhd::cast::hexstr_cast<boost::uint16_t>(device_addr.get("vid"));
    if (device_addr.has_key("pid"))
        pid = uhd::cast::hexstr_cast<boost::uint16_t>(device_addr.get("pid"));

    std::vector<usb_device_handle::sptr> device_list =
        usb_device_handle::get_device_list(vid, pid);

    //locate the matching handle in the device list
    usb_device_handle::sptr handle;
    BOOST_FOREACH(usb_device_handle::sptr dev_handle, device_list) {
        if (dev_handle->get_serial() == device_addr["serial"]){
            handle = dev_handle;
            break;
        }
    }
    UHD_ASSERT_THROW(handle.get() != NULL); //better be found

    //create control objects
    usb_control::sptr control = usb_control::make(handle, 0);
    _iface = b200_iface::make(control);
    this->check_fw_compat(); //check after making

    ////////////////////////////////////////////////////////////////////
    // setup the mboard eeprom
    ////////////////////////////////////////////////////////////////////
    const mboard_eeprom_t mb_eeprom(*_iface, "B200");
    _tree->create<mboard_eeprom_t>(mb_path / "eeprom")
        .set(mb_eeprom)
        .subscribe(boost::bind(&b200_impl::set_mb_eeprom, this, _1));

    ////////////////////////////////////////////////////////////////////
    // Load the FPGA image, then reset GPIF
    ////////////////////////////////////////////////////////////////////
    std::string default_file_name;
    std::string product_name = "B200?";
    if (not mb_eeprom["product"].empty())
    {
        switch (boost::lexical_cast<boost::uint16_t>(mb_eeprom["product"]))
        {
        case 0x0001:
        case 0x7737:
            product_name = "B200";
            default_file_name = B200_FPGA_FILE_NAME;
            break;
        case 0x7738:
        case 0x0002:
            product_name = "B210";
            default_file_name = B210_FPGA_FILE_NAME;
            break;
        default: UHD_MSG(error) << "B200 unknown product code: " << mb_eeprom["product"] << std::endl;
        }
    }
    if (default_file_name.empty())
    {
        UHD_ASSERT_THROW(device_addr.has_key("fpga"));
    }

    //extract the FPGA path for the B200
    std::string b200_fpga_image = find_image_path(
        device_addr.has_key("fpga")? device_addr["fpga"] : default_file_name
    );

    boost::uint32_t status = _iface->load_fpga(b200_fpga_image);

    if(status != 0) {
        throw uhd::runtime_error(str(boost::format("fx3 is in state %1%") % status));
    }

    _iface->reset_gpif();

    ////////////////////////////////////////////////////////////////////
    // Create control transport
    ////////////////////////////////////////////////////////////////////
    boost::uint8_t usb_speed = _iface->get_usb_speed();
    UHD_MSG(status) << "Operating over USB " << (int) usb_speed << "." << std::endl;
    const std::string min_frame_size = (usb_speed == 3) ? "1024" : "512";

    device_addr_t ctrl_xport_args;
    ctrl_xport_args["recv_frame_size"] = min_frame_size;
    ctrl_xport_args["num_recv_frames"] = "16";
    ctrl_xport_args["send_frame_size"] = min_frame_size;
    ctrl_xport_args["num_send_frames"] = "16";

    _ctrl_transport = usb_zero_copy::make(
        handle,
        4, 8, //interface, endpoint
        3, 4, //interface, endpoint
        ctrl_xport_args
    );
    while (_ctrl_transport->get_recv_buff(0.0)){} //flush ctrl xport
    _tree->create<double>(mb_path / "link_max_rate").set((usb_speed == 3) ? B200_MAX_RATE_USB3 : B200_MAX_RATE_USB2);

    ////////////////////////////////////////////////////////////////////
    // Async task structure
    ////////////////////////////////////////////////////////////////////
    _async_task_data.reset(new AsyncTaskData());
    _async_task_data->async_md.reset(new async_md_type(1000/*messages deep*/));
    _async_task = uhd::msg_task::make(boost::bind(&b200_impl::handle_async_task, this, _ctrl_transport, _async_task_data));

    ////////////////////////////////////////////////////////////////////
    // Local control endpoint
    ////////////////////////////////////////////////////////////////////
    _local_ctrl = radio_ctrl_core_3000::make(false/*lilE*/, _ctrl_transport, zero_copy_if::sptr()/*null*/, B200_LOCAL_CTRL_SID);
    _local_ctrl->hold_task(_async_task);
    _async_task_data->local_ctrl = _local_ctrl; //weak
    this->check_fpga_compat();

    /* Initialize the GPIOs, set the default bandsels to the lower range. Note
     * that calling update_bandsel calls update_gpio_state(). */
    _gpio_state = gpio_state();
    update_bandsel("RX", 800e6);
    update_bandsel("TX", 850e6);

    ////////////////////////////////////////////////////////////////////
    // Create the GPSDO control
    ////////////////////////////////////////////////////////////////////
    _async_task_data->gpsdo_uart = b200_uart::make(_ctrl_transport, B200_TX_GPS_UART_SID);
    _async_task_data->gpsdo_uart->set_baud_divider(B200_BUS_CLOCK_RATE/115200);
    _async_task_data->gpsdo_uart->write_uart("\n"); //cause the baud and response to be setup
    boost::this_thread::sleep(boost::posix_time::seconds(1)); //allow for a little propagation

    if ((_local_ctrl->peek32(RB32_CORE_STATUS) & 0xff) != B200_GPSDO_ST_NONE)
    {
        UHD_MSG(status) << "Detecting internal GPSDO.... " << std::flush;
        try
        {
            _gps = gps_ctrl::make(_async_task_data->gpsdo_uart);
        }
        catch(std::exception &e)
        {
            UHD_MSG(error) << "An error occurred making GPSDO control: " << e.what() << std::endl;
        }
        if (_gps and _gps->gps_detected())
        {
            //UHD_MSG(status) << "found" << std::endl;
            BOOST_FOREACH(const std::string &name, _gps->get_sensors())
            {
                _tree->create<sensor_value_t>(mb_path / "sensors" / name)
                    .publish(boost::bind(&gps_ctrl::get_sensor, _gps, name));
            }
        }
        else
        {
            UHD_MSG(status) << "not found" << std::endl;
            _local_ctrl->poke32(TOREG(SR_CORE_GPSDO_ST), B200_GPSDO_ST_NONE);
        }
    }

    ////////////////////////////////////////////////////////////////////
    // Initialize the properties tree
    ////////////////////////////////////////////////////////////////////
    _tree->create<std::string>("/name").set("B-Series Device");
    _tree->create<std::string>(mb_path / "name").set(product_name);
    _tree->create<std::string>(mb_path / "codename").set("Sasquatch");

    ////////////////////////////////////////////////////////////////////
    // Create data transport
    // This happens after FPGA ctrl instantiated so any junk that might
    // be in the FPGAs buffers doesn't get pulled into the transport
    // before being cleared.
    ////////////////////////////////////////////////////////////////////
    device_addr_t data_xport_args;
    data_xport_args["recv_frame_size"] = device_addr.get("recv_frame_size", "8192");
    data_xport_args["num_recv_frames"] = device_addr.get("num_recv_frames", "16");
    data_xport_args["send_frame_size"] = device_addr.get("send_frame_size", "8192");
    data_xport_args["num_send_frames"] = device_addr.get("num_send_frames", "16");

    _data_transport = usb_zero_copy::make(
        handle,        // identifier
        2, 6,          // IN interface, endpoint
        1, 2,          // OUT interface, endpoint
        data_xport_args    // param hints
    );
    while (_data_transport->get_recv_buff(0.0)){} //flush ctrl xport
    _demux = recv_packet_demuxer_3000::make(_data_transport);

    ////////////////////////////////////////////////////////////////////
    // Init codec - turns on clocks
    ////////////////////////////////////////////////////////////////////
    UHD_MSG(status) << "Initialize CODEC control..." << std::endl;
    _codec_ctrl = ad9361_ctrl::make(_iface);
    this->reset_codec_dcm();

    ////////////////////////////////////////////////////////////////////
    // create codec control objects
    ////////////////////////////////////////////////////////////////////
    {
        const fs_path codec_path = mb_path / ("rx_codecs") / "A";
        _tree->create<std::string>(codec_path / "name").set(product_name+" RX dual ADC");
        _tree->create<int>(codec_path / "gains"); //empty cuz gains are in frontend
    }
    {
        const fs_path codec_path = mb_path / ("tx_codecs") / "A";
        _tree->create<std::string>(codec_path / "name").set(product_name+" TX dual DAC");
        _tree->create<int>(codec_path / "gains"); //empty cuz gains are in frontend
    }

    ////////////////////////////////////////////////////////////////////
    // create clock control objects
    ////////////////////////////////////////////////////////////////////
    _tree->create<double>(mb_path / "tick_rate")
        .coerce(boost::bind(&b200_impl::set_tick_rate, this, _1))
        .publish(boost::bind(&b200_impl::get_tick_rate, this))
        .subscribe(boost::bind(&b200_impl::update_tick_rate, this, _1));
    _tree->create<time_spec_t>(mb_path / "time" / "cmd");

    ////////////////////////////////////////////////////////////////////
    // and do the misc mboard sensors
    ////////////////////////////////////////////////////////////////////
    _tree->create<sensor_value_t>(mb_path / "sensors" / "ref_locked")
        .publish(boost::bind(&b200_impl::get_ref_locked, this));

    ////////////////////////////////////////////////////////////////////
    // create frontend mapping
    ////////////////////////////////////////////////////////////////////
    std::vector<size_t> default_map(2, 0); default_map[1] = 1; // Set this to A->0 B->1 even if there's only A
    _tree->create<std::vector<size_t> >(mb_path / "rx_chan_dsp_mapping").set(default_map);
    _tree->create<std::vector<size_t> >(mb_path / "tx_chan_dsp_mapping").set(default_map);
    _tree->create<subdev_spec_t>(mb_path / "rx_subdev_spec")
        .set(subdev_spec_t())
        .subscribe(boost::bind(&b200_impl::update_subdev_spec, this, "rx", _1));
    _tree->create<subdev_spec_t>(mb_path / "tx_subdev_spec")
        .set(subdev_spec_t())
        .subscribe(boost::bind(&b200_impl::update_subdev_spec, this, "tx", _1));

    ////////////////////////////////////////////////////////////////////
    // setup radio control
    ////////////////////////////////////////////////////////////////////
    UHD_MSG(status) << "Initialize Radio control..." << std::endl;
    const size_t num_radio_chains = ((_local_ctrl->peek32(RB32_CORE_STATUS) >> 8) & 0xff);
    UHD_ASSERT_THROW(num_radio_chains > 0);
    UHD_ASSERT_THROW(num_radio_chains <= 2);
    _radio_perifs.resize(num_radio_chains);
    for (size_t i = 0; i < _radio_perifs.size(); i++) this->setup_radio(i);

    //now test each radio module's connection to the codec interface
    _codec_ctrl->data_port_loopback(true);
    BOOST_FOREACH(radio_perifs_t &perif, _radio_perifs)
    {
        this->codec_loopback_self_test(perif.ctrl);
    }
    _codec_ctrl->data_port_loopback(false);

    ////////////////////////////////////////////////////////////////////
    // create time and clock control objects
    ////////////////////////////////////////////////////////////////////
    _spi_iface = spi_core_3000::make(_local_ctrl, TOREG(SR_CORE_SPI), RB32_CORE_SPI);
    _spi_iface->set_divider(B200_BUS_CLOCK_RATE/ADF4001_SPI_RATE);
    _adf4001_iface = boost::shared_ptr<adf4001_ctrl>(new adf4001_ctrl(_spi_iface, ADF4001_SLAVENO));

    //register time now and pps onto available radio cores
    _tree->create<time_spec_t>(mb_path / "time" / "now")
        .publish(boost::bind(&time_core_3000::get_time_now, _radio_perifs[0].time64));
    _tree->create<time_spec_t>(mb_path / "time" / "pps")
        .publish(boost::bind(&time_core_3000::get_time_last_pps, _radio_perifs[0].time64));
    for (size_t i = 0; i < _radio_perifs.size(); i++)
    {
        _tree->access<time_spec_t>(mb_path / "time" / "now")
            .subscribe(boost::bind(&time_core_3000::set_time_now, _radio_perifs[i].time64, _1));
        _tree->access<time_spec_t>(mb_path / "time" / "pps")
            .subscribe(boost::bind(&time_core_3000::set_time_next_pps, _radio_perifs[i].time64, _1));
    }

    //setup time source props
    _tree->create<std::string>(mb_path / "time_source" / "value")
        .subscribe(boost::bind(&b200_impl::update_time_source, this, _1));
    static const std::vector<std::string> time_sources = boost::assign::list_of("none")("internal")("external")("gpsdo");
    _tree->create<std::vector<std::string> >(mb_path / "time_source" / "options").set(time_sources);
    //setup reference source props
    _tree->create<std::string>(mb_path / "clock_source" / "value")
        .subscribe(boost::bind(&b200_impl::update_clock_source, this, _1));
    static const std::vector<std::string> clock_sources = boost::assign::list_of("internal")("external")("gpsdo");
    _tree->create<std::vector<std::string> >(mb_path / "clock_source" / "options").set(clock_sources);

    ////////////////////////////////////////////////////////////////////
    // dboard eeproms but not really
    ////////////////////////////////////////////////////////////////////
    dboard_eeprom_t db_eeprom;
    _tree->create<dboard_eeprom_t>(mb_path / "dboards" / "A" / "rx_eeprom").set(db_eeprom);
    _tree->create<dboard_eeprom_t>(mb_path / "dboards" / "A" / "tx_eeprom").set(db_eeprom);
    _tree->create<dboard_eeprom_t>(mb_path / "dboards" / "A" / "gdb_eeprom").set(db_eeprom);

    ////////////////////////////////////////////////////////////////////
    // do some post-init tasks
    ////////////////////////////////////////////////////////////////////

    //init the clock rate to something reasonable
    _tree->access<double>(mb_path / "tick_rate").set(
        device_addr.cast<double>("master_clock_rate", B200_DEFAULT_TICK_RATE));

    //subdev spec contains full width of selections
    subdev_spec_t rx_spec, tx_spec;
    BOOST_FOREACH(const std::string &fe, _tree->list(mb_path / "dboards" / "A" / "rx_frontends"))
    {
        rx_spec.push_back(subdev_spec_pair_t("A", fe));
    }
    BOOST_FOREACH(const std::string &fe, _tree->list(mb_path / "dboards" / "A" / "tx_frontends"))
    {
        tx_spec.push_back(subdev_spec_pair_t("A", fe));
    }
    _tree->access<subdev_spec_t>(mb_path / "rx_subdev_spec").set(rx_spec);
    _tree->access<subdev_spec_t>(mb_path / "tx_subdev_spec").set(tx_spec);

    //GPS installed: use external ref, time, and init time spec
    if (_gps and _gps->gps_detected())
    {
        UHD_MSG(status) << "Setting references to the internal GPSDO" << std::endl;
        _tree->access<std::string>(mb_path / "time_source" / "value").set("gpsdo");
        _tree->access<std::string>(mb_path / "clock_source" / "value").set("gpsdo");
        UHD_MSG(status) << "Initializing time to the internal GPSDO" << std::endl;
        const time_t tp = time_t(_gps->get_sensor("gps_time").to_int()+1);
        _tree->access<time_spec_t>(mb_path / "time" / "pps").set(time_spec_t(tp));
<<<<<<< HEAD

        //wait for next PPS edge (timeout after 1 second)
        time_spec_t pps_time = _tree->access<time_spec_t>(mb_path / "time" / "pps").get();
        for (size_t i = 0; i < 10 && _tree->access<time_spec_t>(mb_path / "time" / "pps").get() == pps_time; i++)
            boost::this_thread::sleep(boost::posix_time::milliseconds(100));
=======
    } else {
        //init to internal clock and time source
        _tree->access<std::string>(mb_path / "clock_source/value").set("internal");
        _tree->access<std::string>(mb_path / "time_source/value").set("internal");
>>>>>>> eafae66c
    }

}

b200_impl::~b200_impl(void)
{
	UHD_SAFE_CALL
    (
        _async_task.reset();
    )
}

/***********************************************************************
 * setup radio control objects
 **********************************************************************/

void b200_impl::setup_radio(const size_t dspno)
{
    radio_perifs_t &perif = _radio_perifs[dspno];
    const fs_path mb_path = "/mboards/0";

    ////////////////////////////////////////////////////////////////////
    // radio control
    ////////////////////////////////////////////////////////////////////
    const boost::uint32_t sid = (dspno == 0)? B200_CTRL0_MSG_SID : B200_CTRL1_MSG_SID;
    perif.ctrl = radio_ctrl_core_3000::make(false/*lilE*/, _ctrl_transport, zero_copy_if::sptr()/*null*/, sid);
    perif.ctrl->hold_task(_async_task);
    _async_task_data->radio_ctrl[dspno] = perif.ctrl; //weak
    _tree->access<time_spec_t>(mb_path / "time" / "cmd")
        .subscribe(boost::bind(&radio_ctrl_core_3000::set_time, perif.ctrl, _1));
    _tree->access<double>(mb_path / "tick_rate")
        .subscribe(boost::bind(&radio_ctrl_core_3000::set_tick_rate, perif.ctrl, _1));
    this->register_loopback_self_test(perif.ctrl);
    perif.atr = gpio_core_200_32wo::make(perif.ctrl, TOREG(SR_ATR));

    ////////////////////////////////////////////////////////////////////
    // create rx dsp control objects
    ////////////////////////////////////////////////////////////////////
    perif.framer = rx_vita_core_3000::make(perif.ctrl, TOREG(SR_RX_CTRL));
    perif.ddc = rx_dsp_core_3000::make(perif.ctrl, TOREG(SR_RX_DSP), true /*is_b200?*/);
    perif.ddc->set_link_rate(10e9/8); //whatever
    perif.ddc->set_mux("IQ", false, dspno == 1 ? true : false, dspno == 1 ? true : false);
    _tree->access<double>(mb_path / "tick_rate")
        .subscribe(boost::bind(&rx_vita_core_3000::set_tick_rate, perif.framer, _1))
        .subscribe(boost::bind(&rx_dsp_core_3000::set_tick_rate, perif.ddc, _1));
    const fs_path rx_dsp_path = mb_path / "rx_dsps" / str(boost::format("%u") % dspno);
    _tree->create<meta_range_t>(rx_dsp_path / "rate" / "range")
        .publish(boost::bind(&rx_dsp_core_3000::get_host_rates, perif.ddc));
    _tree->create<double>(rx_dsp_path / "rate" / "value")
        .coerce(boost::bind(&rx_dsp_core_3000::set_host_rate, perif.ddc, _1))
        .subscribe(boost::bind(&b200_impl::update_rx_samp_rate, this, dspno, _1))
        .set(1e6);
    _tree->create<double>(rx_dsp_path / "freq" / "value")
        .coerce(boost::bind(&rx_dsp_core_3000::set_freq, perif.ddc, _1))
        .set(0.0);
    _tree->create<meta_range_t>(rx_dsp_path / "freq" / "range")
        .publish(boost::bind(&rx_dsp_core_3000::get_freq_range, perif.ddc));
    _tree->create<stream_cmd_t>(rx_dsp_path / "stream_cmd")
        .subscribe(boost::bind(&rx_vita_core_3000::issue_stream_command, perif.framer, _1));

    ////////////////////////////////////////////////////////////////////
    // create tx dsp control objects
    ////////////////////////////////////////////////////////////////////
    perif.deframer = tx_vita_core_3000::make(perif.ctrl, TOREG(SR_TX_CTRL));
    perif.duc = tx_dsp_core_3000::make(perif.ctrl, TOREG(SR_TX_DSP));
    perif.duc->set_link_rate(10e9/8); //whatever
    _tree->access<double>(mb_path / "tick_rate")
        .subscribe(boost::bind(&tx_vita_core_3000::set_tick_rate, perif.deframer, _1))
        .subscribe(boost::bind(&tx_dsp_core_3000::set_tick_rate, perif.duc, _1));
    const fs_path tx_dsp_path = mb_path / "tx_dsps" / str(boost::format("%u") % dspno);
    _tree->create<meta_range_t>(tx_dsp_path / "rate" / "range")
        .publish(boost::bind(&tx_dsp_core_3000::get_host_rates, perif.duc));
    _tree->create<double>(tx_dsp_path / "rate" / "value")
        .coerce(boost::bind(&tx_dsp_core_3000::set_host_rate, perif.duc, _1))
        .subscribe(boost::bind(&b200_impl::update_tx_samp_rate, this, dspno, _1))
        .set(1e6);
    _tree->create<double>(tx_dsp_path / "freq" / "value")
        .coerce(boost::bind(&tx_dsp_core_3000::set_freq, perif.duc, _1))
        .set(0.0);
    _tree->create<meta_range_t>(tx_dsp_path / "freq" / "range")
        .publish(boost::bind(&tx_dsp_core_3000::get_freq_range, perif.duc));

    ////////////////////////////////////////////////////////////////////
    // create time control objects
    ////////////////////////////////////////////////////////////////////
    time_core_3000::readback_bases_type time64_rb_bases;
    time64_rb_bases.rb_now = RB64_TIME_NOW;
    time64_rb_bases.rb_pps = RB64_TIME_PPS;
    perif.time64 = time_core_3000::make(perif.ctrl, TOREG(SR_TIME), time64_rb_bases);

    ////////////////////////////////////////////////////////////////////
    // create RF frontend interfacing
    ////////////////////////////////////////////////////////////////////
    for(size_t direction = 0; direction < 2; direction++)
    {
        const std::string x = direction? "rx" : "tx";
        const std::string key = std::string((direction? "RX" : "TX")) + std::string(((dspno == FE1)? "1" : "2"));
        const fs_path rf_fe_path = mb_path / "dboards" / "A" / (x+"_frontends") / (dspno? "B" : "A");

        _tree->create<std::string>(rf_fe_path / "name").set("FE-"+key);
        _tree->create<int>(rf_fe_path / "sensors"); //empty TODO
        BOOST_FOREACH(const std::string &name, ad9361_ctrl::get_gain_names(key))
        {
            _tree->create<meta_range_t>(rf_fe_path / "gains" / name / "range")
                .set(ad9361_ctrl::get_gain_range(key));

            _tree->create<double>(rf_fe_path / "gains" / name / "value")
                .coerce(boost::bind(&ad9361_ctrl::set_gain, _codec_ctrl, key, _1))
                .set(0.0);
        }
        _tree->create<std::string>(rf_fe_path / "connection").set("IQ");
        _tree->create<bool>(rf_fe_path / "enabled").set(true);
        _tree->create<bool>(rf_fe_path / "use_lo_offset").set(false);
        _tree->create<double>(rf_fe_path / "bandwidth" / "value")
            .coerce(boost::bind(&ad9361_ctrl::set_bw_filter, _codec_ctrl, key, _1))
            .set(40e6);
        _tree->create<meta_range_t>(rf_fe_path / "bandwidth" / "range")
            .publish(boost::bind(&ad9361_ctrl::get_bw_filter_range, key));
        _tree->create<double>(rf_fe_path / "freq" / "value")
            .set(0.0)
            .coerce(boost::bind(&ad9361_ctrl::tune, _codec_ctrl, key, _1))
            .subscribe(boost::bind(&b200_impl::update_bandsel, this, key, _1));
        _tree->create<meta_range_t>(rf_fe_path / "freq" / "range")
            .publish(boost::bind(&ad9361_ctrl::get_rf_freq_range));

        //setup antenna stuff
        if (key[0] == 'R')
        {
            static const std::vector<std::string> ants = boost::assign::list_of("TX/RX")("RX2");
            _tree->create<std::vector<std::string> >(rf_fe_path / "antenna" / "options").set(ants);
            _tree->create<std::string>(rf_fe_path / "antenna" / "value")
                .subscribe(boost::bind(&b200_impl::update_antenna_sel, this, dspno, _1))
                .set("RX2");
        }
        if (key[0] == 'T')
        {
            static const std::vector<std::string> ants(1, "TX/RX");
            _tree->create<std::vector<std::string> >(rf_fe_path / "antenna" / "options").set(ants);
            _tree->create<std::string>(rf_fe_path / "antenna" / "value").set("TX/RX");
        }

    }
}

/***********************************************************************
 * loopback tests
 **********************************************************************/

void b200_impl::register_loopback_self_test(wb_iface::sptr iface)
{
    bool test_fail = false;
    UHD_MSG(status) << "Performing register loopback test... " << std::flush;
    size_t hash = time(NULL);
    for (size_t i = 0; i < 100; i++)
    {
        boost::hash_combine(hash, i);
        iface->poke32(TOREG(SR_TEST), boost::uint32_t(hash));
        test_fail = iface->peek32(RB32_TEST) != boost::uint32_t(hash);
        if (test_fail) break; //exit loop on any failure
    }
    UHD_MSG(status) << ((test_fail)? "fail" : "pass") << std::endl;
}

void b200_impl::codec_loopback_self_test(wb_iface::sptr iface)
{
    bool test_fail = false;
    UHD_MSG(status) << "Performing CODEC loopback test... " << std::flush;
    size_t hash = size_t(time(NULL));
    for (size_t i = 0; i < 100; i++)
    {
        boost::hash_combine(hash, i);
        const boost::uint32_t word32 = boost::uint32_t(hash) & 0xfff0fff0;
        iface->poke32(TOREG(SR_CODEC_IDLE), word32);
        iface->peek64(RB64_CODEC_READBACK); //enough idleness for loopback to propagate
        const boost::uint64_t rb_word64 = iface->peek64(RB64_CODEC_READBACK);
        const boost::uint32_t rb_tx = boost::uint32_t(rb_word64 >> 32);
        const boost::uint32_t rb_rx = boost::uint32_t(rb_word64 & 0xffffffff);
        test_fail = word32 != rb_tx or word32 != rb_rx;
        if (test_fail) break; //exit loop on any failure
    }
    UHD_MSG(status) << ((test_fail)? "fail" : "pass") << std::endl;

    /* Zero out the idle data. */
    iface->poke32(TOREG(SR_CODEC_IDLE), 0);
}

/***********************************************************************
 * Sample and tick rate comprehension below
 **********************************************************************/
void b200_impl::enforce_tick_rate_limits(size_t chan_count, double tick_rate, const char* direction /*= NULL*/)
{
    const size_t max_chans = 2;
    if (chan_count > max_chans)
    {
        throw uhd::value_error(boost::str(
            boost::format("cannot not setup %d %s channels (maximum is %d)")
                % chan_count
                % (direction ? direction : "data")
                % max_chans
        ));
    }
    else
    {
        const double max_tick_rate = ((chan_count <= 1) ? AD9361_1_CHAN_CLOCK_RATE_MAX : AD9361_2_CHAN_CLOCK_RATE_MAX);
        if (tick_rate - max_tick_rate >= 1.0)
        {
            throw uhd::value_error(boost::str(
                boost::format("current master clock rate (%.6f MHz) exceeds maximum possible master clock rate (%.6f MHz) when using %d %s channels")
                    % (tick_rate/1e6)
                    % (max_tick_rate/1e6)
                    % chan_count
                    % (direction ? direction : "data")
            ));
        }
    }
}

double b200_impl::set_tick_rate(const double rate)
{
    UHD_MSG(status) << (boost::format("Asking for clock rate %.6f MHz\n") % (rate/1e6));

    check_tick_rate_with_current_streamers(rate);   // Defined in b200_io_impl.cpp

    _tick_rate = _codec_ctrl->set_clock_rate(rate);
    UHD_MSG(status) << (boost::format("Actually got clock rate %.6f MHz\n") % (_tick_rate/1e6));

    //reset after clock rate change
    this->reset_codec_dcm();

    BOOST_FOREACH(radio_perifs_t &perif, _radio_perifs)
    {
        perif.time64->set_tick_rate(_tick_rate);
        perif.time64->self_test();
    }
    return _tick_rate;
}

/***********************************************************************
 * compat checks
 **********************************************************************/

void b200_impl::check_fw_compat(void)
{
    boost::uint16_t compat_num = _iface->get_compat_num();
    boost::uint32_t compat_major = (boost::uint32_t) (compat_num >> 8);
    boost::uint32_t compat_minor = (boost::uint32_t) (compat_num & 0xFF);

    if (compat_major != B200_FW_COMPAT_NUM_MAJOR){
        throw uhd::runtime_error(str(boost::format(
            "Expected firmware compatibility number 0x%x, but got 0x%x.%x:\n"
            "The firmware build is not compatible with the host code build.\n"
            "%s"
        ) % int(B200_FW_COMPAT_NUM_MAJOR) % compat_major % compat_minor
          % print_images_error()));
    }
    _tree->create<std::string>("/mboards/0/fw_version").set(str(boost::format("%u.%u")
                % compat_major % compat_minor));
}

void b200_impl::check_fpga_compat(void)
{
    const boost::uint64_t compat = _local_ctrl->peek64(0);
    const boost::uint32_t signature = boost::uint32_t(compat >> 32);
    const boost::uint16_t compat_major = boost::uint16_t(compat >> 16);
    const boost::uint16_t compat_minor = boost::uint16_t(compat & 0xffff);
    if (signature != 0xACE0BA5E) throw uhd::runtime_error(
        "b200::check_fpga_compat signature register readback failed");

    if (compat_major != B200_FPGA_COMPAT_NUM){
        throw uhd::runtime_error(str(boost::format(
            "Expected FPGA compatibility number 0x%x, but got 0x%x.%x:\n"
            "The FPGA build is not compatible with the host code build.\n"
            "%s"
        ) % int(B200_FPGA_COMPAT_NUM) % compat_major % compat_minor
          % print_images_error()));
    }
    _tree->create<std::string>("/mboards/0/fpga_version").set(str(boost::format("%u.%u")
                % compat_major % compat_minor));
}

void b200_impl::set_mb_eeprom(const uhd::usrp::mboard_eeprom_t &mb_eeprom)
{
    mb_eeprom.commit(*_iface, "B200");
}


/***********************************************************************
 * Reference time and clock
 **********************************************************************/

void b200_impl::update_clock_source(const std::string &source)
{
    if (source == "internal"){
        _adf4001_iface->set_lock_to_ext_ref(false);
    }
    else if ((source == "external")
              or (source == "gpsdo")){

        _adf4001_iface->set_lock_to_ext_ref(true);
    } else {
        throw uhd::key_error("update_clock_source: unknown source: " + source);
    }

    _gpio_state.ref_sel = (source == "gpsdo")? 1 : 0;
    this->update_gpio_state();
}

void b200_impl::update_time_source(const std::string &source)
{
    boost::uint32_t value = 0;
    if (source == "none")
        value = 3;
    else if (source == "internal")
        value = 2;
    else if (source == "external")
        value = 1;
    else if (source == "gpsdo")
        value = 0;
    else throw uhd::key_error("update_time_source: unknown source: " + source);
    _local_ctrl->poke32(TOREG(SR_CORE_PPS_SEL), value);
}

/***********************************************************************
 * GPIO setup
 **********************************************************************/

void b200_impl::update_bandsel(const std::string& which, double freq)
{
    if(which[0] == 'R') {
        if(freq < 2.2e9) {
            _gpio_state.rx_bandsel_a = 0;
            _gpio_state.rx_bandsel_b = 0;
            _gpio_state.rx_bandsel_c = 1;
        } else if((freq >= 2.2e9) && (freq < 4e9)) {
            _gpio_state.rx_bandsel_a = 0;
            _gpio_state.rx_bandsel_b = 1;
            _gpio_state.rx_bandsel_c = 0;
        } else if((freq >= 4e9) && (freq <= 6e9)) {
            _gpio_state.rx_bandsel_a = 1;
            _gpio_state.rx_bandsel_b = 0;
            _gpio_state.rx_bandsel_c = 0;
        } else {
            UHD_THROW_INVALID_CODE_PATH();
        }
    } else if(which[0] == 'T') {
        if(freq < 2.5e9) {
            _gpio_state.tx_bandsel_a = 0;
            _gpio_state.tx_bandsel_b = 1;
        } else if((freq >= 2.5e9) && (freq <= 6e9)) {
            _gpio_state.tx_bandsel_a = 1;
            _gpio_state.tx_bandsel_b = 0;
        } else {
            UHD_THROW_INVALID_CODE_PATH();
        }
    } else {
        UHD_THROW_INVALID_CODE_PATH();
    }

    update_gpio_state();
}

void b200_impl::update_gpio_state(void)
{
    const boost::uint32_t misc_word = 0
        | (_gpio_state.tx_bandsel_a << 7)
        | (_gpio_state.tx_bandsel_b << 6)
        | (_gpio_state.rx_bandsel_a << 5)
        | (_gpio_state.rx_bandsel_b << 4)
        | (_gpio_state.rx_bandsel_c << 3)
        | (_gpio_state.codec_arst << 2)
        | (_gpio_state.mimo << 1)
        | (_gpio_state.ref_sel << 0)
    ;

    _local_ctrl->poke32(TOREG(RB32_CORE_MISC), misc_word);
}

void b200_impl::reset_codec_dcm(void)
{
    _gpio_state.codec_arst = 1;
    this->update_gpio_state();
    boost::this_thread::sleep(boost::posix_time::milliseconds(10));
    _gpio_state.codec_arst = 0;
    this->update_gpio_state();
}

void b200_impl::update_atrs(void)
{
    if (_radio_perifs.size() > FE1 and _radio_perifs[FE1].atr)
    {
        radio_perifs_t &perif = _radio_perifs[FE1];
        const bool enb_rx = bool(perif.rx_streamer.lock());
        const bool enb_tx = bool(perif.tx_streamer.lock());
        const bool is_rx2 = perif.ant_rx2;
        const size_t rxonly = (enb_rx)? ((is_rx2)? STATE_RX1_RX2 : STATE_RX1_TXRX) : STATE_OFF;
        const size_t txonly = (enb_tx)? (STATE_TX1_TXRX) : STATE_OFF;
        size_t fd = STATE_OFF;
        if (enb_rx and enb_tx) fd = STATE_FDX1_TXRX;
        if (enb_rx and not enb_tx) fd = rxonly;
        if (not enb_rx and enb_tx) fd = txonly;
        gpio_core_200_32wo::sptr atr = perif.atr;
        atr->set_atr_reg(dboard_iface::ATR_REG_IDLE, STATE_OFF);
        atr->set_atr_reg(dboard_iface::ATR_REG_RX_ONLY, rxonly);
        atr->set_atr_reg(dboard_iface::ATR_REG_TX_ONLY, txonly);
        atr->set_atr_reg(dboard_iface::ATR_REG_FULL_DUPLEX, fd);
    }
    if (_radio_perifs.size() > FE2 and _radio_perifs[FE2].atr)
    {
        radio_perifs_t &perif = _radio_perifs[FE2];
        const bool enb_rx = bool(perif.rx_streamer.lock());
        const bool enb_tx = bool(perif.tx_streamer.lock());
        const bool is_rx2 = perif.ant_rx2;
        const size_t rxonly = (enb_rx)? ((is_rx2)? STATE_RX2_RX2 : STATE_RX2_TXRX) : STATE_OFF;
        const size_t txonly = (enb_tx)? (STATE_TX2_TXRX) : STATE_OFF;
        size_t fd = STATE_OFF;
        if (enb_rx and enb_tx) fd = STATE_FDX2_TXRX;
        if (enb_rx and not enb_tx) fd = rxonly;
        if (not enb_rx and enb_tx) fd = txonly;
        gpio_core_200_32wo::sptr atr = perif.atr;
        atr->set_atr_reg(dboard_iface::ATR_REG_IDLE, STATE_OFF);
        atr->set_atr_reg(dboard_iface::ATR_REG_RX_ONLY, rxonly);
        atr->set_atr_reg(dboard_iface::ATR_REG_TX_ONLY, txonly);
        atr->set_atr_reg(dboard_iface::ATR_REG_FULL_DUPLEX, fd);
    }
}

void b200_impl::update_antenna_sel(const size_t which, const std::string &ant)
{
    if (ant != "TX/RX" and ant != "RX2") throw uhd::value_error("b200: unknown RX antenna option: " + ant);
    _radio_perifs[which].ant_rx2 = (ant == "RX2");
    this->update_atrs();
}

void b200_impl::update_enables(void)
{
    //extract settings from state variables
    const bool enb_tx1 = (_radio_perifs.size() > FE1) and bool(_radio_perifs[FE1].tx_streamer.lock());
    const bool enb_rx1 = (_radio_perifs.size() > FE1) and bool(_radio_perifs[FE1].rx_streamer.lock());
    const bool enb_tx2 = (_radio_perifs.size() > FE2) and bool(_radio_perifs[FE2].tx_streamer.lock());
    const bool enb_rx2 = (_radio_perifs.size() > FE2) and bool(_radio_perifs[FE2].rx_streamer.lock());
    const size_t num_rx = (enb_rx1?1:0) + (enb_rx2?1:0);
    const size_t num_tx = (enb_tx1?1:0) + (enb_tx2?1:0);
    const bool mimo = num_rx == 2 or num_tx == 2;

    //setup the active chains in the codec
    _codec_ctrl->set_active_chains(enb_tx1, enb_tx2, enb_rx1, enb_rx2);
    if ((num_rx + num_tx) == 0) _codec_ctrl->set_active_chains(true, false, true, false); //enable something
    this->reset_codec_dcm(); //set_active_chains could cause a clock rate change - reset dcm

    //figure out if mimo is enabled based on new state
    _gpio_state.mimo = (mimo)? 1 : 0;
    update_gpio_state();

    //atrs change based on enables
    this->update_atrs();
}

sensor_value_t b200_impl::get_ref_locked(void)
{
    const bool lock = (_local_ctrl->peek32(RB32_CORE_MISC) & 0x1) == 0x1;
    return sensor_value_t("Ref", lock, "locked", "unlocked");
}<|MERGE_RESOLUTION|>--- conflicted
+++ resolved
@@ -473,18 +473,15 @@
         UHD_MSG(status) << "Initializing time to the internal GPSDO" << std::endl;
         const time_t tp = time_t(_gps->get_sensor("gps_time").to_int()+1);
         _tree->access<time_spec_t>(mb_path / "time" / "pps").set(time_spec_t(tp));
-<<<<<<< HEAD
 
         //wait for next PPS edge (timeout after 1 second)
         time_spec_t pps_time = _tree->access<time_spec_t>(mb_path / "time" / "pps").get();
         for (size_t i = 0; i < 10 && _tree->access<time_spec_t>(mb_path / "time" / "pps").get() == pps_time; i++)
             boost::this_thread::sleep(boost::posix_time::milliseconds(100));
-=======
     } else {
         //init to internal clock and time source
         _tree->access<std::string>(mb_path / "clock_source/value").set("internal");
         _tree->access<std::string>(mb_path / "time_source/value").set("internal");
->>>>>>> eafae66c
     }
 
 }
