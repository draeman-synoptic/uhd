--- conflicted
+++ resolved
@@ -97,6 +97,8 @@
     int tx_ctrl_clear_state;
     int tx_ctrl_report_sid;
     int tx_ctrl_policy;
+    int tx_ctrl_cycles_per_up;
+    int tx_ctrl_packets_per_up;
 } usrp2_regs_t;
 
 extern const usrp2_regs_t usrp2_regs; //the register definitions, set in usrp2_regs.cpp and usrp2p_regs.cpp
@@ -254,39 +256,28 @@
 ///////////////////////////////////////////////////
 // RX CTRL regs
 ///////////////////////////////////////////////////
-<<<<<<< HEAD
 // The following 3 are logically a single command register.
 // They are clocked into the underlying fifo when time_ticks is written.
-#define U2_REG_RX_CTRL_STREAM_CMD        _SR_ADDR(SR_RX_CTRL + 0) // {now, chain, num_samples(30)
-#define U2_REG_RX_CTRL_TIME_SECS         _SR_ADDR(SR_RX_CTRL + 1)
-#define U2_REG_RX_CTRL_TIME_TICKS        _SR_ADDR(SR_RX_CTRL + 2)
-
-#define U2_REG_RX_CTRL_CLEAR_STATE       _SR_ADDR(SR_RX_CTRL + 3)
-#define U2_REG_RX_CTRL_VRT_HEADER        _SR_ADDR(SR_RX_CTRL + 4) // word 0 of packet.  FPGA fills in packet counter
-#define U2_REG_RX_CTRL_VRT_STREAM_ID     _SR_ADDR(SR_RX_CTRL + 5) // word 1 of packet.
-#define U2_REG_RX_CTRL_VRT_TRAILER       _SR_ADDR(SR_RX_CTRL + 6)
-#define U2_REG_RX_CTRL_NSAMPS_PER_PKT    _SR_ADDR(SR_RX_CTRL + 7)
-#define U2_REG_RX_CTRL_NCHANNELS         _SR_ADDR(SR_RX_CTRL + 8) // 1 in basic case, up to 4 for vector sources
-=======
-
->>>>>>> 89ae5f3f
+//#define U2_REG_RX_CTRL_STREAM_CMD        _SR_ADDR(SR_RX_CTRL + 0) // {now, chain, num_samples(30)
+//#define U2_REG_RX_CTRL_TIME_SECS         _SR_ADDR(SR_RX_CTRL + 1)
+//#define U2_REG_RX_CTRL_TIME_TICKS        _SR_ADDR(SR_RX_CTRL + 2)
+
+//#define U2_REG_RX_CTRL_CLEAR_STATE       _SR_ADDR(SR_RX_CTRL + 3)
+//#define U2_REG_RX_CTRL_VRT_HEADER        _SR_ADDR(SR_RX_CTRL + 4) // word 0 of packet.  FPGA fills in packet counter
+//#define U2_REG_RX_CTRL_VRT_STREAM_ID     _SR_ADDR(SR_RX_CTRL + 5) // word 1 of packet.
+//#define U2_REG_RX_CTRL_VRT_TRAILER       _SR_ADDR(SR_RX_CTRL + 6)
+//#define U2_REG_RX_CTRL_NSAMPS_PER_PKT    _SR_ADDR(SR_RX_CTRL + 7)
+//#define U2_REG_RX_CTRL_NCHANNELS         _SR_ADDR(SR_RX_CTRL + 8) // 1 in basic case, up to 4 for vector sources
 
 ///////////////////////////////////////////////////
 // TX CTRL regs
 ///////////////////////////////////////////////////
-<<<<<<< HEAD
-#define U2_REG_TX_CTRL_NUM_CHAN          _SR_ADDR(SR_TX_CTRL + 0)
-#define U2_REG_TX_CTRL_CLEAR_STATE       _SR_ADDR(SR_TX_CTRL + 1)
-#define U2_REG_TX_CTRL_REPORT_SID        _SR_ADDR(SR_TX_CTRL + 2)
-#define U2_REG_TX_CTRL_POLICY            _SR_ADDR(SR_TX_CTRL + 3)
-#define U2_REG_TX_CTRL_CYCLES_PER_UP     _SR_ADDR(SR_TX_CTRL + 4)
-#define U2_REG_TX_CTRL_PACKETS_PER_UP    _SR_ADDR(SR_TX_CTRL + 5)
-=======
 //#define U2_REG_TX_CTRL_NUM_CHAN          _SR_ADDR(SR_TX_CTRL + 0)
 //#define U2_REG_TX_CTRL_CLEAR_STATE       _SR_ADDR(SR_TX_CTRL + 1)
 //#define U2_REG_TX_CTRL_REPORT_SID        _SR_ADDR(SR_TX_CTRL + 2)
 //#define U2_REG_TX_CTRL_POLICY            _SR_ADDR(SR_TX_CTRL + 3)
->>>>>>> 89ae5f3f
+//#define U2_REG_TX_CTRL_CYCLES_PER_UP     _SR_ADDR(SR_TX_CTRL + 4)
+//#define U2_REG_TX_CTRL_PACKETS_PER_UP    _SR_ADDR(SR_TX_CTRL + 5)
 
 #define U2_FLAG_TX_CTRL_POLICY_WAIT          (0x1 << 0)
 #define U2_FLAG_TX_CTRL_POLICY_NEXT_PACKET   (0x1 << 1)
