/*! \page page_usrp_e3x0 USRP-E3x0 Series

\tableofcontents

\section e3x0_feature_list Comparative features list - E310

- Hardware Capabilities:
	  Integrated RF frontend (70 MHz - 6 GHz)
	- External PPS reference input
	- Configurable clock rate
	- Internal GPIO connector with UHD API control
	- 2 USB 2.0 Host ports
	- Internal GPS
	- Soundcard mono input / stereo output
	- USB UART
	- Internal IMU
	- Zynq-7020 FPGA
- FPGA Capabilities:
        - 2 RX DDC chains in FPGA
        - 2 TX DUC chain in FPGA
	- Timed commands in FPGA
	- Timed sampling in FPGA
	- 16-bit fixed point sample mode (sc16)
	- Up to 10 MHz of RF bandwidth with 16-bit samples

\section e3x0_getting_started Getting started

This will run you through the first steps relevant to get your USRP E310
up and running.

\subsection e3x0_first_boot First boot

There are two different methods to connect to the device

- using the onboard serial to usb connector
- using the gigabit ethernet connector and a ssh client on your host computer

For the first boot, booting with the serial cable connected to the device
is recommended, as it allows to review and modify the network configuration,
and allows to enter the bootloader in case of issues during the boot.


\subsubsection e3x0_first_boot_serial Serial connection

To use the serial connection together with a Linux or OSX machine (most other UNIX variants come with a version of screen, too)
a terminal emulator such as screen can be used:

    $ sudo screen /dev/ttyUSB0 115200

The exact device node /dev/ttyUSB0 depends on your operating system's driver and other USB devices that might be already connected.
It can be usually found by perusing the output of dmesg or journalctl, after connecting the USRP E310 device to your host computer.

An example of a dmesg output for the serial to usb converter:

    924.102764] usb 1-1: FTDI USB Serial Device converter now attached to ttyUSB0


On Microsoft Windows the serial connection can be established using a tool such as Putty by selecting a baudrate of 115200 and the corresponding serial port for the serial to usb converter.

In both cases you should see boot messages fly by and finally end up with a login prompt similar to the following:

    ettus-e300 login:

Note: The username is 'root' and the default password is empty.

You should be presented with a shell similar to the following

    root@ettus-e300:~#


\subsubsection e3x0_first_boot_ssh SSH connection

The USRP E310 device relies on the DHCP protocol to automatically obtain an IP address.
In case your network setup does not include a DHCP server, refer to the section \ref e3x0_first_boot_serial or configure a DHCP server to hand out IP addresses on your network.

After the device obtained an IP address you can log in from a Linux or OSX machine by typing:

    $ ssh root@192.168.10.42

where the IP address depends on your local network setup.

On Microsoft Windows again the connection can be established using a tool such as Putty, by selecting a username of root without password.

You should be presented with a shell similar to the following

    root@ettus-e300:~#

\section e3x0_sdk Using the SDK

In order to facilitate software development for the integrated ARM Cortex-A9 processor, a <a href="http://www.yoctoproject.org">Yocto Project</a> based SDK is provided in the download section of our website.
This SDK contains a cross-compiler, a cross-linker as well as a cross-debugger and can be used to develop your user space applications for the Ettus USRP-E310 devices.


\subsection e3x0_sdk_installation Installation
The following section will guide you through the installation of the provided SDK on a Linux development machine.

\subsubsection e3x0_sdk_installation_download Obtaining the correct SDK
It is necessary for the SDK version and the image version to match, to ensure the versions of the software installed on the device and the version of the software the SDK will build against match.

If you are not sure which image is installed on your device, upgrading to the latest stable version is recommended. See the appropriate section for details on upgrading.

\subsubsection e3x0_sdk_installation_install Obtaining the right toolchain

To install the toolchain you downloaded type:

    $ ./oecore-${TCLIBC}-${SDK_ARCH}-${IMAGE_BASENAME}-${TUNE_PKGARCH}.sh

This will prompt you for an installation path.
Please ensure you have sufficient disk space, as each of the SDKs may require several gigabytes of disk space (depends on the image flavor selected).

This will allow you to compile UHD as well as (depending on the image flavor) other software.

Please note, that while several toolchains can be installed in parallel, they have to be installed to different directories.

\subsection e3x0_sdk_usage Usage

Having installed the toolchain in the last step,
in order to build software for your device open a new shell and type:

    $ . <yoursdkinstallpath>/environment-setup-armv7ahf-vfp-neon-oe-linux-gnueabi

This will modifiy the PATH, CC, CXX etc, environment variables and allow you to compile software for your USRP E310 device.
To verify all went well you can try:

    $ $CC -dumpmachine

which should return 'arm-oe-linux-gnueabi'.

\subsubsection e3x0_sdk_usage_uhd Building UHD

-# Obtain the UHD source code via git or tarball
-# Setup your environment as described in \ref e3x0_sdk_usage
-# Type the following in the build directory (assuming a build in host/build):

        $ cmake -DCMAKE_TOOLCHAIN_FILE=<youruhdsrc>/host/cmake/Toolchains/oe-sdk_cross.cmake -DCMAKE_INSTALL_PREFIX=/usr -DENABLE_E300=ON ..
        $ make

\subsubsection e3x0_sdk_usage_gnuradio Building GNU Radio

-# Obtain the gnuradio source code via git.
-# Setup the environment as described in \ref e3x0_sdk_usage
-# Use the following commands to create a build directory, configure and compile gnuradio. You only need create the build directory once.

\code{.sh}
$ mkdir build-arm
$ cmake -Wno-dev -DCMAKE_TOOLCHAIN_FILE=../cmake/Toolchains/oe-sdk_cross.cmake \-DCMAKE_INSTALL_PREFIX=/usr -DENABLE_GR_VOCODER=OFF -DENABLE_GR_ATSC=OFF \
-DENABLE_GR_DTV=OFF -DENABLE_DOXYGEN=OFF ../
\endcode

Several GNU Radio components depend on running binaries built for the build
machine during compile. These binaries can be built and used for cross
compiling, but this is an advanced topic.

\section e3x0_image_building Rebuilding the file system

The file system images are built using OpenEmbedded Core. The `repo` tool is
used to manage the versions of the various layers that supply recipes for
building the image. For more documentation see http://www.yoctoproject.org.
These notes will show you how to rebuild the files used to create the SD
card included with the E310. These instructions assume you ahve a working
knowledge of Linux.

-# Install `repo`.
\code{.sh}
 $ curl http://commondatastorage.googleapis.com/git-repo-downloads/repo > repo
 $ chmod a+x repo
 $ sudo mv repo /usr/local/bin
\endcode

-# Configure the repo manifest that controls the build.
\code{.sh}
 $ mkdir e300-oe-build
 $ cd e300-oe-build
 $ repo init -u git://github.com/EttusResearch/e300-manifest.git -b release1
\endcode

-# Initialize the environment. This will take a little while.
\code{.sh}
 $ repo sync
 $ TEMPLATECONF=`pwd`/meta-ettus/conf source ./oe-core/oe-init-build-env ./build ./bitbake
\endcode
At this point you should review the file in conf/local.conf and make sure
path names make sense for your machine.

-# Build an image. This will take a few hours, especially the first run since
it will download all the required sources. (These are saved locally for future
builds)
\code{.sh}
 $ export MACHINE="ettus-e300"
 $ bitbake gnuradio-dev-image
\endcode
<<<<<<< HEAD

When this completes, the files needed to create the SD card are in
`tmp-glibc/deploy/images/ettus-e300`
=======
When this completes, the files needed to create the sd card are in
`tmp-glibc/deploy/images/ettus-e300`. See \ref e3x0_upgrade_sd_card for instructions to write the image to your sd card.

>>>>>>> da531140

-# Build the toolchain.
\code{.sh}
 $ bitbake -c populate_sdk gnuradio-dev-image
\endcode
The sdk is in `tmp-glibc/deploy/sdk`
Note that you can set the `MACHINE` variable in `local.conf so that you no
longer need to set it from the command line.

-# Using the environment
When you log back in, you will need to setup the OpenEmbedded environment
again by:
    \code{.sh}
     $ cd e300-oe-build/oe-core
     $ . oe-core/oe-init-build-env ./build ./bitbake
    \endcode

\section e3x0_upgrade_sd_card Upgrading / Writing image to sd card

In order to upgrade or reinitialize a sd card for the first time, you can use the 'dd' tool.
Make sure that you are using the right block device for your sd card as failing to do so can wipe your harddrive.

Replace <yourimage>.direct with your image file name and yoursdcard with your blockdevice e.g. /dev/mmcblk0 or /dev/sdb.

    $ sudo dd if=<yourimage>.direct of=/dev/<yoursdcard> bs=1M

Notes: The commands will wipe the entire sd card and reinitialize it. Newer images need a 8GB sd card.

\section e3x0_load_fpga_imgs Specifying a Non-standard FPGA Image

\subsection e3x0_load_fpga_imgs_uhd Using UHD to load FPGA images

UHD software will automatically select the USRP E310 images from the
installed images package. The image selection can be overridden with the
`fpga` device address parameter.

Example device address string representations to specify non-standard
image:

    $ uhd_usrp_probe --args='fpga=usrp_e310_fpga.bit'

\subsection e3x0_load_fpga_imgs_jtag Using JTAG to load FPGA images

The USRP-E Series device features an on-board JTAG connector (see \ref e3x0_hw_chipscope) that can be accessed on the PCB
of the device. The iMPACT tool in the <a href="http://www.xilinx.com/support/download/index.htm">Xilinx Programming Tools (ISE, iMPACT)</a> package can be used to load an image over the JTAG interface.

If you have iMPACT installed, you can use the `impact_jtag_programmer.sh` tool to install images. Make sure your e3x0 is powered on and connected to your computer using the internal JTAG connector. Then run the tool:

    <path_to_uhd_tools>/impact_jtag_programmer.sh --fpga-path=<fpga_image_path>

\subsection e3x0_setup_change_ip Change the USRP's IP address

You may need to change the USRP's IP address for several reasons:
- to satisfy your particular network configuration
- to use multiple USRP-E Series devices with the same host computer
- to set a known IP address into USRP (in case you forgot)




\section e3x0_hw Hardware Notes

\subsection e3x0_hw_fpanel Front Panel

\image html e3x0_fp_overlay.png "USRP E310 Front panel"

- **RF A Group**
  + **TX/RX LED**: Indicates that data is streaming on the TX/RX channel on frontend side A
  + **RX2 LED**: Indicates that data is streaming on the RX2 channel on frontend side A

- **RF B Group**
  + **TX/RX LED**: Indicates that data is streaming on the TX/RX channel on frontend B
  + **RX2 LED**: Indicates that data is streaming on the RX2 channel on frontend B
- **PWR**: Power switch

- **SYNC**: Input port for external PPS signal

- **GPS**: Connection for the GPS antenna

- **AUDIO**: Audio input / output

\subsection e3x0_hw_rear_panel Rear Panel

\image html e3x0_rp_overlay.png "USRP E310 Rear Panel"

- **PWR**: Locking connector for the USRP-E Series power supply
- **1G ETH**: RJ45 port for Ethernet interfaces
- **USB**: USB 2.0 Port
- **SERIAL**: Micro USB connection for serial uart console

\subsection e3x0_hw_sync Clock and Time Synchronization
Unlike most USRP devices, the E310 does not have independent reference clock and time source inputs.
It is possible, however, to discipline the internal reference clock using an external time (PPS) source
connected to the SYNC input pin. The E310 FPGA has a subsystem that can use the PPS signal from the
SYNC pin or the internal GPS to align edges of the reference clock to edges of a shared PPS signal. 
This alignment happens automatically when the time source in UHD is set to "gpsdo" or "external". 
Please note that because the SYNC input can only accept a PPS signal, the only supported value for 
the reference clock source is "internal".


\subsection e3x0_hw_pps PPS - Pulse Per Second
Using a PPS signal for timestamp synchronization requires a LVCMOS or a 5V logic input signal.
An external PPS can be used to discipline the internal reference clock. This feature is automatically 
enabled with the time source is set to "external".

To test the PPS input, you can use the following tool from the UHD examples:

- `<args>` are device address arguments (optional if only one USRP device is on your machine)

    cd <install-path>/lib/uhd/examples
    ./test_pps_input --args=\<args\>

\subsection e3x0_hw_gps Internal GPS

Your USRP-E Series device comes with an internal GPS.
In order to get a lock on a satellite an external GPS antenna is required.
The PPS from the internal GPS can be used to discipline the internal reference clock. This feature is automatically 
enabled with the time source is set to "gpsdo".

The device provides a 3.3V supply voltage to an external antenna connected to the *GPS* port
of your device. Note that this supply voltage is turned off in order to safe power upon destruction of the software object.

\subsection e3x0_hw_imu Inertial Measurement Unit (IMU)

Your USRP-E Series device has an onboard IMU that provides
9 axis (Gyro, Accelerometer and compass) functionality.

The USRP-E Series images ship with several example applications based on
<a href="https://github.com/richards-tech/RTIMULib">RTIMULib</a> that allow the user
to explore the basic functionality of the IMU as well as to calibrate it.

To test the accelerometer, run:

    $ RTIMULibDrive

This will print the current acclerometer values on the console.

To launch the IMU calibration procedure, run:

    $ RTIMULibCal

and follow the onscreen instructions. Please note that magnetometer calibration is important to obtain
sensible results if the IMU is to be used in sensor fusion applications.

Using X11 forwarding over SSH (see \ref e3x0_faq) a complete sensor fusion application can be run over SSH
from a host computer by typing:

    $ RTIMULibDemo

This should open a graphical window on the host computer that displays the various outputs of the IMU,
as well as quaternion measurements based on different sensor fusion algorithms.

\image html e3x0_imu_demo.png "RTIMULibDemo"

For more advanced IMU based applications please refer to the <a href="https://github.com/richards-tech/RTIMULib">RTIMULib repository</a> as well as the datasheets.

\subsection e3x0_hw_gpio Internal GPIO

### Connector

\image html e3x0_gpio_conn.png "E3x0 GPIO Connector"

### Pin Mapping

- Pin 1:   +3.3V
- Pin 2:   Reserved
- Pin 3:   Data[5]
- Pin 4:   Reserved
- Pin 5:   Data[4]
- Pin 6:   Data[0]
- Pin 7:   Data[3]
- Pin 8:   Data[1]
- Pin 9:   0V
- Pin 10:  Data[2]

Please see the \ref page_gpio_api for information on configuring and using the GPIO bus.

\subsection e3x0_hw_audio Audio connectors
The E3x0 2.5 mm Audio Jack TRRS pins are assigned as follows: Tip=Mic, Ring1=Right, Ring2=Left, Sleeve=GND. 

\image html TRRS.png "Audio Jack"

The Left/Right audio outputs are compatible with typical low-impedance headphones (16 to 32 Ohms). The Microphone pin provides approximately 2 mA bias at 2.2 V when not suspended. A variety of pin configurations can be found on commonly available headsets, so an adapter may be required.

\subsection e3x0_hw_chipscope Debugging custom FPGA designs with Xilinx Chipscope

### Connector

\image html e3x0_jtag_conn.png "E3x0 JTAG Connector"

### Pin Mapping

- Pin 1: TDO
- Pin 2: 3.3V
- Pin 3: TCK
- Pin 4: TDI
- Pin 5: 0V
- Pin 6: TMS


Xilinx chipscope allows for debugging custom FPGA designs similar to a logic analyzer.
USRP-E series devices can be used with Xilinx chipscope using the internal JTAG connector.

Further information on how to use Chipscope can be found in the *Xilinx Chipscope Pro Software and Cores User Guide (UG029)*.

\section e3x0_dboards Daughterboard notes

\subsection e3x0_dboard_e310 E310 MIMO XCVR board

The USRP E310 MIMO XCVR daughterboard features an integrated MIMO capable RF frontend.

\subsubsection e3x0_dboard_e310_tuning Frontend tuning

The RF frontend has individually tunable receive and transmit chains.
Both transmit and receive can be used in a MIMO configuration. For
the MIMO case, both receive frontends share the RX LO, and both transmit
frontends share the TX LO. Each LO is tunable between 50 MHz and 6 GHz.

\subsubsection e3x0_dboard_e310_gain Frontend gain

All frontends have individual analog gain controls. The receive
frontends have 73 dB of available gain; and the transmit frontends have
89.5 dB of available gain. Gain settings are application specific, but
it is recommended that users consider using at least half of the
available gain to get reasonable dynamic range.

\subsubsection e3x0_dboard_e310_pll Frontend LO lock status

The frontends provide a *lo-locked* sensor that can be queried through the UHD API.

~~~~~~~~~~~~~~~~~~~~~~~~~~~~~~~~~~~~~~~~{.cpp}
// assumes 'usrp' is a valid uhd::usrp::multi_usrp::sptr instance

// get status for rx frontend
usrp->get_rx_sensor("lo-locked");

// get status for tx frontend
usrp->get_tx_sensor("lo-locked");
~~~~~~~~~~~~~~~~~~~~~~~~~~~~~~~~~~~~~~~~

\subsubsection e3x0_dboard_e310_band_select Frontend Filter and Antenna Switches

The transmit and receive filter banks uses switches to select between the available filters. These paths are
also dependent on the antenna switch settings. Incorrectly setting the switches generally results
in attenuated input / output power. Receive filters are band pass (series high & low pass filters), 
transmit filters are low pass.

Source code related to controlling the filter band and antenna switches resides in e300_impl.c. Specifically, refer to methods 
`e300_impl::_update_bandsel`, `e300_impl::_update_atrs`, `e300_impl::_update_gpio`, and `e300_impl::_update_enables`. Generally, these 
methods set the switches depending on the state of transmit and receive streams.

The following sections provide switch setting tables for antenna and filter selection for frontends A & B receive and transmit paths.
For futher details refer to the schematics. 

\subsubsection e3x0_dboard_e310_frontend_a_switches Frontend Side A Filter and Antenna Switches

_Note: X = don't care, T = If full duplex, set bits according to transmit table, otherwise don't care.
Filter range A – B will be selected if A <= freq < B._

__Receive__
RX Port | RX Filter (MHz) | VCTXRX2_V1,V2 | VCRX2_V1,V2 | RX2_BANDSEL[2:0] | RX2B_BANDSEL[1:0] | RX2C_BANDSEL[1:0]
:-----: | :-------------: | :-----------: | :---------: | :--------------: | :---------------: | :---------------:
TRX-A   | < 450           | 01            | 10          | 101              | XX                | 01               
TRX-A   | 450 – 700       | 01            | 10          | 011              | XX                | 11               
TRX-A   | 700 – 1200      | 01            | 10          | 001              | XX                | 10               
TRX-A   | 1200 – 1800     | 01            | 10          | 000              | 01                | XX               
TRX-A   | 1800 – 2350     | 01            | 10          | 010              | 11                | XX               
TRX-A   | 2350 – 2600     | 01            | 10          | 100              | 10                | XX               
TRX-A   | 2600 – 6000     | 01            | 01          | XXX              | XX                | XX               
RX2-A   | 70  – 450       | TT            | 01          | 101              | XX                | 01               
RX2-A   | 450 – 700       | TT            | 01          | 011              | XX                | 11               
RX2-A   | 700 – 1200      | TT            | 01          | 001              | XX                | 10               
RX2-A   | 1200 – 1800     | TT            | 01          | 000              | 01                | XX               
RX2-A   | 1800 – 2350     | TT            | 01          | 010              | 11                | XX               
RX2-A   | 2350 – 2600     | TT            | 01          | 100              | 10                | XX               
RX2-A   | >= 2600         | TT            | 10          | XXX              | XX                | XX               

__Transmit__
TX Port | TX Filter (MHz) | VCTXRX2_V1,V2 | TX_ENABLE2A,2B | TX_BANDSEL[2:0]
:-----: | :-------------: | :-----------: | :------------: | :-------------:
TRX-A   | < 117.7         | 10            | 01             | 111            
TRX-A   | 117.7 – 178.2   | 10            | 01             | 110            
TRX-A   | 178.2 – 284.3   | 10            | 01             | 101            
TRX-A   | 284.3 – 453.7   | 10            | 01             | 100            
TRX-A   | 453.7 – 723.8   | 10            | 01             | 011            
TRX-A   | 723.8 – 1154.9  | 10            | 01             | 010            
TRX-A   | 1154.9 – 1842.6 | 10            | 01             | 001            
TRX-A   | 1842.6 – 2940.0 | 10            | 01             | 000            
TRX-A   | >= 2940.0       | 11            | 10             | XXX            
_Note: Although the transmit filters are low pass, this table describes UHD's tuning range for selecting each filter path.
The table also includes the required transmit enable state._

\subsubsection e3x0_dboard_e310_frontend_b_switches Frontend Side B Filter and Antenna Switches

_Note: X = don't care, T = If full duplex, set bits according to transmit table, otherwise don't care.
Filter range A – B will be selected if A <= freq < B._

__Receive__
RX Port | RX Filter (MHz) | VCTXRX1_V1,V2 | VCRX1_V1,V2 | RX1_BANDSEL[2:0] | RX1B_BANDSEL[1:0] | RX1C_BANDSEL[1:0]
:-----: | :-------------: | :-----------: | :---------: | :--------------: | :---------------: | :---------------:
TRX-B   | < 450           | 10            | 01          | 100              | XX                | 10               
TRX-B   | 450 – 700       | 10            | 01          | 010              | XX                | 11               
TRX-B   | 700 – 1200      | 10            | 01          | 000              | XX                | 01               
TRX-B   | 1200 – 1800     | 10            | 01          | 001              | 10                | XX               
TRX-B   | 1800 – 2350     | 10            | 01          | 011              | 11                | XX               
TRX-B   | 2350 – 2600     | 10            | 01          | 101              | 01                | XX               
TRX-B   | 2600 – 6000     | 10            | 10          | XXX              | XX                | XX               
RX2-B   | 70  – 450       | TT            | 10          | 100              | XX                | 10               
RX2-B   | 450 – 700       | TT            | 10          | 010              | XX                | 11               
RX2-B   | 700 – 1200      | TT            | 10          | 000              | XX                | 01               
RX2-B   | 1200 – 1800     | TT            | 10          | 001              | 10                | XX               
RX2-B   | 1800 – 2350     | TT            | 10          | 011              | 11                | XX               
RX2-B   | 2350 – 2600     | TT            | 10          | 101              | 01                | XX               
RX2-B   | >= 2600         | TT            | 01          | XXX              | XX                | XX               

__Transmit__
TX Port | TX Filter (MHz) | VCTXRX1_V1,V2 | TX_ENABLE1A,1B | TX1_BANDSEL[2:0]
:-----: | :-------------: | :-----------: | :------------: | :--------------:
TRX-B   | < 117.7         | 00            | 01             | 111             
TRX-B   | 117.7 – 178.2   | 00            | 01             | 110             
TRX-B   | 178.2 – 284.3   | 00            | 01             | 101             
TRX-B   | 284.3 – 453.7   | 00            | 01             | 100             
TRX-B   | 453.7 – 723.8   | 00            | 01             | 011             
TRX-B   | 723.8 – 1154.9  | 00            | 01             | 010             
TRX-B   | 1154.9 – 1842.6 | 00            | 01             | 001             
TRX-B   | 1842.6 – 2940.0 | 00            | 01             | 000             
TRX-B   | >= 2940.0       | 11            | 10             | XXX             
_Note: Although the transmit filters are low pass, the following table describes UHD's tuning range for selecting each filter path.
The table also includes the required transmit enable states._

\section e3x0_misc Miscellaneous

\subsection e3x0_misc_multirx Multiple RX channels

There are two complete DDC and DUC DSP chains in the FPGA. In the single channel case,
only one chain is ever used. To receive / transmit from both channels, the user must set the **RX** or **TX**
subdevice specification.

In the following example, a E310 MIMO XCVR is installed.
Channel 0 is sourced from subdevice **A**,
and channel 1 is sourced from subdevice **B**

~~~~~~~~~~~~~~~~~~~~~~~~~~~~~~~~~~~~~~~~{.cpp}
// assumes 'usrp' is a valid uhd::usrp::multi_usrp::sptr instance

usrp->set_rx_subdev_spec("A:A A:B");
~~~~~~~~~~~~~~~~~~~~~~~~~~~~~~~~~~~~~~~~

\subsection e3x0_misc_sensors Available Sensors

The following sensors are available for the USRP-E Series motherboards;
they can be queried through the API.

- **fe_locked** - rx / tx frontend PLL locked
- **temp** - processor temperature value
- **gps_time** and **gps_locked** sensors are added when the GPS is found

\subsection e3x0_network_mode Network Mode

Your USRP-E series device can be used in network mode for narrow band signal observation, evaluation and debugging purposes.

Please note that when compared with normal operation as a standalone device the usable bandwidth is limited and therefore Network Mode is not the recommended mode of operation.

In order to use the device in network mode it is necessary to start the *usrp_e3x0_network_mode* executable on the device.
In order to start the executable please log into your device either via SSH or serial console(see \ref e3x0_first_boot) and type

    $ usrp_e3x0_network_mode

Your device should now be discoverable by your host computer via the usual UHD tools. If you are having trouble communicating with your device see the \ref e3x0_comm_problems section.

\subsubsection e3x0_addressing Addressing the Device

### Single device configuration

In a single-device configuration,
the USRP device must have a unique IPv4 address on the host computer.
The USRP can be identified through its IPv4 address or resolvable hostname.
See the application notes on \ref page_identification.
Use this addressing scheme with the uhd::usrp::multi_usrp interface (not a typo!).

Example device address string representation for a USRP-E Series device with IPv4 address 192.168.10.2:

    addr=192.168.10.2

### Multiple device configuration

In a multi-device configuration,
each USRP device must have a unique IPv4 address on the host computer.
The device address parameter keys must be suffixed with the device index.
Each parameter key should be of the format \<key\>\<index\>.
Use this addressing scheme with the uhd::usrp::multi_usrp interface.

- The order in which devices are indexed corresponds to the indexing of the transmit and receive channels.
- The key indexing provides the same granularity of device identification as in the single device case.

Example device address string representation for 2 USRPs with IPv4 addresses **192.168.10.2** and **192.168.20.2**:

    addr0=192.168.10.2, addr1=192.168.20.2

\section e3x0_comm_problems Communication Problems

When setting up a development machine for the first time,
you may have various difficulties communicating with the USRP device.
The following tips are designed to help narrow down and diagnose the problem.

\subsection e3x0_comm_problems_runtimeerr RuntimeError: no control response

This is a common error that occurs when you have set the subnet of your network
interface to a different subnet than the network interface of the USRP device.  For
example, if your network interface is set to **192.168.20.1**, and the USRP device is **192.168.10.2**
(note the difference in the third numbers of the IP addresses), you
will likely see a 'no control response' error message.

Fixing this is simple - just set the your host PC's IP address to the same
subnet as that of your USRP device. Instructions for setting your IP address are in the
previous section of this documentation.

\subsection e3x0_comm_problems_firewall Firewall issues

When the IP address is not specified,
the device discovery broadcasts UDP packets from each Ethernet interface.
Many firewalls will block the replies to these broadcast packets.
If disabling your system's firewall
or specifying the IP address yields a discovered device,
then your firewall may be blocking replies to UDP broadcast packets.
If this is the case, we recommend that you disable the firewall
or create a rule to allow all incoming packets with UDP source port **49152**.

\subsection e3x0_comm_problems_ping Ping the device
The USRP device will reply to ICMP echo requests ("ping").
A successful ping response means that the device has booted properly
and that it is using the expected IP address.

    ping 192.168.10.2

\subsection e3x0_comm_problems_monitor Monitor the host network traffic
Use Wireshark to monitor packets sent to and received from the device.

\subsection e3x0_comm_problems_leds Observe Ethernet port LEDs
When there is network traffic arriving at the Ethernet port, LEDs will light up.
You can use this to make sure the network connection is correctly set up, e.g.
by pinging the USRP and making sure the LEDs start to blink.


\subsection e3x0_faq Frequently Asked Questions

 - Communication
  -# How do I enable X forwarding so I can run X apps on the E3x0?<br>
     In the file `/etc/ssh/sshd_config`, uncomment the line \#`X11Forwarding no`
     and change "no" to "yes".

\section e3x0_apps Applications

\subsection e3x0_apps_gsm GSM Base Station

OpenBTS allows the USRP E310 to serve as a GSM base station capable of providing voice and messaging services to standard GSM handsets. General information on the OpenBTS project can be found at the official webpage.

http://www.openbts.org

Special instructions to install OpenBTS on the E310 can be found on the OpenBTS wiki.

http://openbts.org/w/index.php/E3x0


*/
// vim:ft=doxygen:<|MERGE_RESOLUTION|>--- conflicted
+++ resolved
@@ -189,15 +189,9 @@
  $ export MACHINE="ettus-e300"
  $ bitbake gnuradio-dev-image
 \endcode
-<<<<<<< HEAD
 
 When this completes, the files needed to create the SD card are in
 `tmp-glibc/deploy/images/ettus-e300`
-=======
-When this completes, the files needed to create the sd card are in
-`tmp-glibc/deploy/images/ettus-e300`. See \ref e3x0_upgrade_sd_card for instructions to write the image to your sd card.
-
->>>>>>> da531140
 
 -# Build the toolchain.
 \code{.sh}
